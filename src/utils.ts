import { ChainType, Document } from "@/chainFactory";
import {
  DisplayKeyProviders,
  NOMIC_EMBED_TEXT,
  Provider,
  ProviderInfo,
  ProviderMetadata,
  USER_SENDER,
  SettingKeyProviders,
  ProviderSettingsKeyMap,
  ChatModelProviders,
  EmbeddingModelProviders,
} from "@/constants";
import { CopilotSettings } from "@/settings/model";
import { ChatMessage } from "@/sharedState";
import { BaseChatModel } from "@langchain/core/language_models/chat_models";
import { MemoryVariables } from "@langchain/core/memory";
import { RunnableSequence } from "@langchain/core/runnables";
import { BaseChain, RetrievalQAChain } from "langchain/chains";
import moment from "moment";
import { MarkdownView, Notice, TFile, Vault, requestUrl } from "obsidian";
import { CustomModel } from "./aiParams";
<<<<<<< HEAD
import { CopilotSettings } from "@/settings/model";
import { logInfo } from "@/logger";
=======
>>>>>>> 24b61e97

// Add custom error type at the top of the file
interface APIError extends Error {
  json?: any;
}

// Error message constants
export const ERROR_MESSAGES = {
  INVALID_LICENSE_KEY_USER:
    "Invalid Copilot Plus license key. Please check your license key in settings.",
  UNKNOWN_ERROR: "An unknown error occurred",
  REQUEST_FAILED: (status: number) => `Request failed, status ${status}`,
} as const;

// Error handling utilities
export interface ErrorDetail {
  status?: number;
  message?: string;
  reason?: string;
}

export function extractErrorDetail(error: any): ErrorDetail {
  const errorJson = error?.json?.detail || error?.json || {};
  return {
    status: errorJson.status,
    message: errorJson.message || error?.message,
    reason: errorJson.reason,
  };
}

export function isLicenseKeyError(error: any): boolean {
  const errorDetail = extractErrorDetail(error);
  return (
    errorDetail.reason === "Invalid license key" ||
    error?.message === "Invalid license key" ||
    error?.message?.includes("status 403") ||
    errorDetail.status === 403
  );
}

export function getApiErrorMessage(error: any): string {
  const errorDetail = extractErrorDetail(error);
  if (isLicenseKeyError(error)) {
    return ERROR_MESSAGES.INVALID_LICENSE_KEY_USER;
  }
  return (
    errorDetail.message ||
    (errorDetail.reason ? `Error: ${errorDetail.reason}` : ERROR_MESSAGES.UNKNOWN_ERROR)
  );
}

export const getModelNameFromKey = (modelKey: string): string => {
  return modelKey.split("|")[0];
};

export const isFolderMatch = (fileFullpath: string, inputPath: string): boolean => {
  const fileSegments = fileFullpath.split("/").map((segment) => segment.toLowerCase());
  return fileSegments.includes(inputPath.toLowerCase());
};

/**
 * @deprecated File display title can be duplicated, so we should use file path
 * instead of title to find the note file.
 */
export async function getNoteFileFromTitle(vault: Vault, noteTitle: string): Promise<TFile | null> {
  // Get all markdown files in the vault
  const files = vault.getMarkdownFiles();

  // Iterate through all files to find a match by title
  for (const file of files) {
    // Extract the title from the filename by removing the extension
    const title = file.basename;

    if (title === noteTitle) {
      // If a match is found, return the file path
      return file;
    }
  }

  // If no match is found, return null
  return null;
}

/** TODO: Rewrite with app.vault.getAbstractFileByPath() */
export const getNotesFromPath = (vault: Vault, path: string): TFile[] => {
  const files = vault.getMarkdownFiles();

  // Special handling for the root path '/'
  if (path === "/") {
    return files;
  }

  // Normalize the input path
  const normalizedPath = path.toLowerCase().replace(/^\/|\/$/g, "");

  return files.filter((file) => {
    // Normalize the file path
    const normalizedFilePath = file.path.toLowerCase();
    const filePathParts = normalizedFilePath.split("/");
    const pathParts = normalizedPath.split("/");

    // Check if the file path contains all parts of the input path in order
    let filePathIndex = 0;
    for (const pathPart of pathParts) {
      while (filePathIndex < filePathParts.length) {
        if (filePathParts[filePathIndex] === pathPart) {
          break;
        }
        filePathIndex++;
      }
      if (filePathIndex >= filePathParts.length) {
        return false;
      }
    }

    return true;
  });
};

/**
 * @param tag - The tag to strip the hash symbol from.
 * @returns The tag without the hash symbol in lowercase.
 */
export function stripHash(tag: string): string {
  return tag.replace(/^#/, "").trim().toLowerCase();
}

/**
 * @param file - The note file to get tags from.
 * @param frontmatterOnly - Whether to only get tags from frontmatter.
 * @returns An array of lowercase tags without the hash symbol.
 */
export function getTagsFromNote(file: TFile, frontmatterOnly = true): string[] {
  const metadata = app.metadataCache.getFileCache(file);
  const frontmatterTags = metadata?.frontmatter?.tags;
  const allTags = new Set<string>();

  if (!frontmatterOnly) {
    const inlineTags = metadata?.tags?.map((tag) => tag.tag);
    if (inlineTags) {
      inlineTags.forEach((tag) => allTags.add(stripHash(tag)));
    }
  }

  // Add frontmatter tags
  if (frontmatterTags) {
    if (Array.isArray(frontmatterTags)) {
      frontmatterTags.forEach((tag) => {
        if (typeof tag === "string") {
          allTags.add(stripHash(tag));
        }
      });
    } else if (typeof frontmatterTags === "string") {
      allTags.add(stripHash(frontmatterTags));
    }
  }

  return Array.from(allTags);
}

/**
 * Get notes from tags.
 * @param vault - The vault to get notes from.
 * @param tags - The tags to get notes from. Tags should be with the hash symbol.
 * @param noteFiles - The notes to get notes from.
 * @returns An array of note files.
 */
export function getNotesFromTags(vault: Vault, tags: string[], noteFiles?: TFile[]): TFile[] {
  if (tags.length === 0) {
    return [];
  }

  tags = tags.map((tag) => stripHash(tag));

  const files = noteFiles && noteFiles.length > 0 ? noteFiles : getNotesFromPath(vault, "/");
  const filesWithTag = [];

  for (const file of files) {
    const noteTags = getTagsFromNote(file);
    if (tags.some((tag) => noteTags.includes(tag))) {
      filesWithTag.push(file);
    }
  }

  return filesWithTag;
}

export function isPathInList(filePath: string, pathList: string): boolean {
  if (!pathList) return false;

  // Extract the file name from the filePath
  const fileName = filePath.split("/").pop()?.toLowerCase();

  // Normalize the file path for case-insensitive comparison
  const normalizedFilePath = filePath.toLowerCase();

  return pathList
    .split(",")
    .map(
      (path) =>
        path
          .trim() // Trim whitespace
          .replace(/^\[\[|\]\]$/g, "") // Remove surrounding [[ and ]]
          .replace(/^\//, "") // Remove leading slash
          .toLowerCase() // Convert to lowercase for case-insensitive comparison
    )
    .some((normalizedPath) => {
      // Check for exact match or proper segmentation
      const isExactMatch =
        normalizedFilePath === normalizedPath ||
        normalizedFilePath.startsWith(normalizedPath + "/") ||
        normalizedFilePath.endsWith("/" + normalizedPath) ||
        normalizedFilePath.includes("/" + normalizedPath + "/");
      // Check for file name match (for cases like [[note1]])
      const isFileNameMatch = fileName === normalizedPath + ".md";

      return isExactMatch || isFileNameMatch;
    });
}

export const stringToChainType = (chain: string): ChainType => {
  switch (chain) {
    case "llm_chain":
      return ChainType.LLM_CHAIN;
    case "vault_qa":
      return ChainType.VAULT_QA_CHAIN;
    case "copilot_plus":
      return ChainType.COPILOT_PLUS_CHAIN;
    default:
      throw new Error(`Unknown chain type: ${chain}`);
  }
};

export const isLLMChain = (chain: RunnableSequence): chain is RunnableSequence => {
  // eslint-disable-next-line @typescript-eslint/no-explicit-any
  return (chain as any).last.bound.modelName || (chain as any).last.bound.model;
};

export const isRetrievalQAChain = (chain: BaseChain): chain is RetrievalQAChain => {
  // eslint-disable-next-line @typescript-eslint/no-explicit-any
  return (chain as any).last.bound.retriever !== undefined;
};

export const isSupportedChain = (chain: RunnableSequence): chain is RunnableSequence => {
  return isLLMChain(chain) || isRetrievalQAChain(chain);
};

// Returns the last N messages from the chat history,
// last one being the newest ai message
export const getChatContext = (chatHistory: ChatMessage[], contextSize: number) => {
  if (chatHistory.length === 0) {
    return [];
  }
  const lastAiMessageIndex = chatHistory
    .slice()
    .reverse()
    .findIndex((msg) => msg.sender !== USER_SENDER);
  if (lastAiMessageIndex === -1) {
    // No ai messages found, return an empty array
    return [];
  }

  const lastIndex = chatHistory.length - 1 - lastAiMessageIndex;
  const startIndex = Math.max(0, lastIndex - contextSize + 1);
  return chatHistory.slice(startIndex, lastIndex + 1);
};

export interface FormattedDateTime {
  fileName: string;
  display: string;
  epoch: number;
}

export const formatDateTime = (
  now: Date,
  timezone: "local" | "utc" = "local"
): FormattedDateTime => {
  const formattedDateTime = moment(now);

  if (timezone === "utc") {
    formattedDateTime.utc();
  }

  return {
    fileName: formattedDateTime.format("YYYYMMDD_HHmmss"),
    display: formattedDateTime.format("YYYY/MM/DD HH:mm:ss"),
    epoch: formattedDateTime.valueOf(),
  };
};

export function stringToFormattedDateTime(timestamp: string): FormattedDateTime {
  const date = moment(timestamp, "YYYY/MM/DD HH:mm:ss");
  if (!date.isValid()) {
    // If the string is not in the expected format, return current date/time
    return formatDateTime(new Date());
  }
  return {
    fileName: date.format("YYYYMMDD_HHmmss"),
    display: date.format("YYYY/MM/DD HH:mm:ss"),
    epoch: date.valueOf(),
  };
}

export async function getFileContent(file: TFile, vault: Vault): Promise<string | null> {
  if (file.extension != "md") return null;
  return await vault.cachedRead(file);
}

export function getFileName(file: TFile): string {
  return file.basename;
}

export async function getAllNotesContent(vault: Vault): Promise<string> {
  let allContent = "";

  const markdownFiles = vault.getMarkdownFiles();

  for (const file of markdownFiles) {
    const fileContent = await vault.cachedRead(file);
    allContent += fileContent + " ";
  }

  return allContent;
}

export function areEmbeddingModelsSame(
  model1: string | undefined,
  model2: string | undefined
): boolean {
  if (!model1 || !model2) return false;
  // TODO: Hacks to handle different embedding model names for the same model. Need better handling.
  if (model1.includes(NOMIC_EMBED_TEXT) && model2.includes(NOMIC_EMBED_TEXT)) {
    return true;
  }
  if (
    (model1 === "small" && model2 === "cohereai") ||
    (model1 === "cohereai" && model2 === "small")
  ) {
    return true;
  }
  return model1 === model2;
}

// Basic prompts
export function sendNotesContentPrompt(notes: { name: string; content: string }[]): string {
  const formattedNotes = notes.map((note) => `## ${note.name}\n\n${note.content}`).join("\n\n");

  return (
    `Please read the notes below and be ready to answer questions about them. ` +
    `If there's no information about a certain topic, just say the note ` +
    `does not mention it. ` +
    `The content of the notes is between "/***/":\n\n/***/\n\n${formattedNotes}\n\n/***/\n\n` +
    `Please reply with the following word for word:` +
    `"OK I've read these notes. ` +
    `Feel free to ask related questions, such as 'give me a summary of these notes in bullet points', 'what key questions do these notes answer', etc. "\n`
  );
}

function getNoteTitleAndTags(noteWithTag: {
  name: string;
  content: string;
  tags?: string[];
}): string {
  return (
    `[[${noteWithTag.name}]]` +
    (noteWithTag.tags && noteWithTag.tags.length > 0 ? `\ntags: ${noteWithTag.tags.join(",")}` : "")
  );
}

function getChatContextStr(chatNoteContextPath: string, chatNoteContextTags: string[]): string {
  const pathStr = chatNoteContextPath ? `\nChat context by path: ${chatNoteContextPath}` : "";
  const tagsStr =
    chatNoteContextTags?.length > 0 ? `\nChat context by tags: ${chatNoteContextTags}` : "";
  return pathStr + tagsStr;
}

export function getSendChatContextNotesPrompt(
  notes: { name: string; content: string }[],
  chatNoteContextPath: string,
  chatNoteContextTags: string[]
): string {
  const noteTitles = notes.map((note) => getNoteTitleAndTags(note)).join("\n\n");
  return (
    `Please read the notes below and be ready to answer questions about them. ` +
    getChatContextStr(chatNoteContextPath, chatNoteContextTags) +
    `\n\n${noteTitles}`
  );
}

export function extractChatHistory(memoryVariables: MemoryVariables): [string, string][] {
  const chatHistory: [string, string][] = [];
  const { history } = memoryVariables;

  for (let i = 0; i < history.length; i += 2) {
    const userMessage = history[i]?.content || "";
    const aiMessage = history[i + 1]?.content || "";
    chatHistory.push([userMessage, aiMessage]);
  }

  return chatHistory;
}

// TODO: Deprecate this. Note mentions should be an object with title and path (optional).
// When user input `[[` the popup should show title and path for selection.
// The selected item has path to avoid duplicate titles. If user manually types
// the full title, path can still be missing. In that case title is used to retrieve
// the note.
export function extractNoteTitles(query: string): string[] {
  // Use a regular expression to extract note titles wrapped in [[]]
  const regex = /\[\[(.*?)\]\]/g;
  const matches = query.match(regex);
  const uniqueTitles = new Set(matches ? matches.map((match) => match.slice(2, -2)) : []);
  return Array.from(uniqueTitles);
}

/**
 * Process the variable name to generate a note path if it's enclosed in double brackets,
 * otherwise return the variable name as is.
 *
 * @param {string} variableName - The name of the variable to process
 * @return {string} The processed note path or the variable name itself
 */
export function processVariableNameForNotePath(variableName: string): string {
  variableName = variableName.trim();
  // Check if the variable name is enclosed in double brackets indicating it's a note
  if (variableName.startsWith("[[") && variableName.endsWith("]]")) {
    // It's a note, so we remove the brackets and append '.md'
    return `${variableName.slice(2, -2).trim()}.md`;
  }
  // It's a path, so we just return it as is
  return variableName;
}

export function extractUniqueTitlesFromDocs(docs: Document[]): string[] {
  const titlesSet = new Set<string>();
  docs.forEach((doc) => {
    if (doc.metadata?.title) {
      titlesSet.add(doc.metadata?.title);
    }
  });

  return Array.from(titlesSet);
}

export function extractJsonFromCodeBlock(content: string): any {
  const codeBlockMatch = content.match(/```(?:json)?\s*([\s\S]*?)\s*```/);
  const jsonContent = codeBlockMatch ? codeBlockMatch[1].trim() : content.trim();
  return JSON.parse(jsonContent);
}

const YOUTUBE_URL_REGEX =
  /(?:https?:\/\/)?(?:www\.)?(?:youtube\.com\/(?:watch\?v=|shorts\/)|youtu\.be\/)([^\s&]+)/;

export function isYoutubeUrl(url: string): boolean {
  return YOUTUBE_URL_REGEX.test(url);
}

export function extractYoutubeUrl(text: string): string | null {
  const match = text.match(YOUTUBE_URL_REGEX);
  return match ? match[0] : null;
}

export interface ImageContent {
  type: "image_url";
  image_url: {
    url: string;
  };
}

export interface TextContent {
  type: "text";
  text: string;
}

export type MessageContent = ImageContent | TextContent;

export class ImageProcessor {
  private static readonly IMAGE_EXTENSIONS = [
    ".jpg",
    ".jpeg",
    ".png",
    ".gif",
    ".webp",
    ".bmp",
    ".svg",
  ];

  static async isImageUrl(url: string): Promise<boolean> {
    try {
      const urlObj = new URL(url);

      // First check: URL path ends with image extension
      if (this.IMAGE_EXTENSIONS.some((ext) => urlObj.pathname.toLowerCase().endsWith(ext))) {
        return true;
      }

      // Second check: Try HEAD request to check content-type
      try {
        const response = await safeFetch(url, {
          method: "HEAD",
          headers: {}, // Explicitly set empty headers
        });

        const contentType = response.headers.get("content-type");
        if (contentType?.startsWith("image/")) {
          return true;
        }
      } catch (error) {
        console.debug("Error checking content-type:", error);
      }

      // Final check: Analyze URL patterns that commonly indicate image content
      const searchParams = urlObj.searchParams;
      const imageIndicators = [
        // Image dimensions
        searchParams.has("w") || searchParams.has("width"),
        searchParams.has("h") || searchParams.has("height"),
        // Image processing
        searchParams.has("format"),
        searchParams.has("fit"),
        // Image quality
        searchParams.has("q") || searchParams.has("quality"),
        // Common CDN image path patterns
        urlObj.pathname.includes("/image/"),
        urlObj.pathname.includes("/images/"),
        urlObj.pathname.includes("/img/"),
        // Common image processing parameters
        searchParams.has("auto"),
        searchParams.has("crop"),
      ];

      // If multiple image-related indicators are present, likely an image URL
      const imageIndicatorCount = imageIndicators.filter(Boolean).length;
      return imageIndicatorCount >= 2; // Require at least 2 indicators to consider it an image URL
    } catch (error) {
      console.error("Error checking if URL is image:", error);
      return false;
    }
  }

  static async convertToBase64(imageUrl: string, vault: Vault): Promise<ImageContent> {
    const base64Url = await this.imageToBase64(imageUrl, vault);
    return {
      type: "image_url",
      image_url: {
        url: base64Url,
      },
    };
  }

  private static async imageToBase64(imageUrl: string, vault: Vault): Promise<string> {
    // If it's already a data URL, return it as is
    if (imageUrl.startsWith("data:")) {
      return imageUrl;
    }

    // Check if it's a local vault image
    if (imageUrl.startsWith("app://")) {
      return await this.handleLocalImage(imageUrl, vault);
    }

    // Handle web images
    return await this.handleWebImage(imageUrl);
  }

  private static async handleLocalImage(imageUrl: string, vault: Vault): Promise<string> {
    const localPath = decodeURIComponent(imageUrl.replace("app://", ""));
    const file = vault.getAbstractFileByPath(localPath);
    if (!file || !(file instanceof TFile)) {
      throw new Error(`Local image not found: ${localPath}`);
    }

    // Read the file as array buffer
    const arrayBuffer = await vault.readBinary(file);
    const buffer = Buffer.from(arrayBuffer);
    const base64 = buffer.toString("base64");

    // Get mime type from file extension
    const mimeType = `image/${file.extension}`;
    return `data:${mimeType};base64,${base64}`;
  }

  private static async handleWebImage(imageUrl: string): Promise<string> {
    try {
      const response = await safeFetch(imageUrl, {
        method: "GET",
        headers: {},
      });

      if (!response.ok) {
        throw new Error(`Failed to fetch image: ${response.statusText}`);
      }

      // Try to get content type from response headers
      const contentType = response.headers.get("content-type");
      if (!contentType?.startsWith("image/")) {
        throw new Error(`Invalid content type: ${contentType}`);
      }

      const arrayBuffer = await response.arrayBuffer();
      const buffer = Buffer.from(arrayBuffer);
      const base64 = buffer.toString("base64");
      return `data:${contentType};base64,${base64}`;
    } catch (error) {
      console.error("Error converting image to base64:", error);
      throw error;
    }
  }
}

/** Proxy function to use in place of fetch() to bypass CORS restrictions.
 * It currently doesn't support streaming until this is implemented
 * https://forum.obsidian.md/t/support-streaming-the-request-and-requesturl-response-body/87381 */
export async function safeFetch(url: string, options: RequestInit = {}): Promise<Response> {
  // Initialize headers if not provided
  const headers = options.headers ? { ...options.headers } : {};

  // Remove content-length if it exists
  delete (headers as Record<string, string>)["content-length"];

  if (typeof options.body === "string") {
    const newBody = JSON.parse(options.body ?? {});
    delete newBody["frequency_penalty"];
    options.body = JSON.stringify(newBody);
  }

  logInfo("==== safeFetch method request ====");

  const method = options.method?.toUpperCase() || "POST";
  const methodsWithBody = ["POST", "PUT", "PATCH"];

  const response = await requestUrl({
    url,
    contentType: "application/json",
    headers: headers as Record<string, string>,
    method: method,
    ...(methodsWithBody.includes(method) && { body: options.body?.toString() }),
    throw: false, // Don't throw so we can get the response body
  });

  // Check if response is error status
  if (response.status >= 400) {
    let errorJson;
    try {
      errorJson = typeof response.json === "string" ? JSON.parse(response.json) : response.json;
    } catch {
      try {
        errorJson = typeof response.text === "string" ? JSON.parse(response.text) : response.text;
      } catch {
        errorJson = null;
      }
    }

    // Create error with proper structure
    const error = new Error(ERROR_MESSAGES.REQUEST_FAILED(response.status)) as APIError;
    error.json = errorJson;

    // Handle nested error structure
    if (
      errorJson?.detail?.reason === "Invalid license key" ||
      errorJson?.reason === "Invalid license key"
    ) {
      error.message = "Invalid license key";
    } else if (errorJson?.detail?.message || errorJson?.message) {
      const message = errorJson?.detail?.message || errorJson?.message;
      const reason = errorJson?.detail?.reason || errorJson?.reason;
      error.message = reason ? `${message}: ${reason}` : message;
    } else if (errorJson?.detail) {
      error.message = JSON.stringify(errorJson.detail);
    }

    throw error;
  }

  return {
    ok: response.status >= 200 && response.status < 300,
    status: response.status,
    statusText: response.status.toString(),
    headers: new Headers(response.headers),
    url: url,
    type: "basic" as ResponseType,
    redirected: false,
    bytes: () => Promise.resolve(new Uint8Array(0)),
    body: createReadableStreamFromString(response.text),
    bodyUsed: true,
    json: () => response.json,
    text: async () => response.text,
    arrayBuffer: async () => {
      if (response.arrayBuffer) {
        return response.arrayBuffer;
      }
      const base64 = response.text.replace(/^data:.*;base64,/, "");
      const binaryString = atob(base64);
      const bytes = new Uint8Array(binaryString.length);
      for (let i = 0; i < binaryString.length; i++) {
        bytes[i] = binaryString.charCodeAt(i);
      }
      return bytes.buffer;
    },
    blob: () => {
      throw new Error("not implemented");
    },
    formData: () => {
      throw new Error("not implemented");
    },
    clone: () => {
      throw new Error("not implemented");
    },
  };
}

function createReadableStreamFromString(input: string) {
  return new ReadableStream({
    start(controller) {
      // Convert the input string to a Uint8Array
      const encoder = new TextEncoder();
      const uint8Array = encoder.encode(input);

      // Push the data to the stream
      controller.enqueue(uint8Array);

      // Close the stream
      controller.close();
    },
  });
}

export function err2String(err: any, stack = false) {
  // maybe to be improved
  return err instanceof Error
    ? err.message +
        "\n" +
        `${err?.cause ? "more message: " + (err.cause as Error).message : ""}` +
        "\n" +
        `${stack ? err.stack : ""}`
    : JSON.stringify(err);
}

export function omit<T extends Record<string, any>, K extends keyof T>(
  obj: T,
  keys: K[]
): Omit<T, K> {
  const result = { ...obj };
  keys.forEach((key) => {
    delete result[key];
  });
  return result;
}

export function findCustomModel(modelKey: string, activeModels: CustomModel[]): CustomModel {
  const [modelName, provider] = modelKey.split("|");
  const model = activeModels.find((m) => m.name === modelName && m.provider === provider);
  if (!model) {
    throw new Error(`No model configuration found for: ${modelKey}`);
  }
  return model;
}

export function getProviderInfo(provider: string): ProviderMetadata {
  const info = ProviderInfo[provider as Provider];
  return {
    ...info,
    label: info.label || provider,
  };
}

export function getProviderLabel(provider: string, model?: CustomModel): string {
  const baseLabel = ProviderInfo[provider as Provider]?.label || provider;
  return baseLabel + (model?.believerExclusive && baseLabel === "Copilot Plus" ? "(Believer)" : "");
}

export function getProviderHost(provider: string): string {
  return ProviderInfo[provider as Provider]?.host || "";
}

export function getProviderKeyManagementURL(provider: string): string {
  return ProviderInfo[provider as Provider]?.keyManagementURL || "";
}

export async function insertIntoEditor(message: string, replace: boolean = false) {
  let leaf = app.workspace.getMostRecentLeaf();
  if (!leaf) {
    new Notice("No active leaf found.");
    return;
  }

  if (!(leaf.view instanceof MarkdownView)) {
    leaf = app.workspace.getLeaf(false);
    await leaf.setViewState({ type: "markdown", state: leaf.view.getState() });
  }

  if (!(leaf.view instanceof MarkdownView)) {
    new Notice("Failed to open a markdown view.");
    return;
  }

  const editor = leaf.view.editor;
  const cursorFrom = editor.getCursor("from");
  const cursorTo = editor.getCursor("to");
  if (replace) {
    editor.replaceRange(message, cursorFrom, cursorTo);
  } else {
    editor.replaceRange(message, cursorTo);
  }
  new Notice("Message inserted into the active note.");
}

export function debounce<T extends (...args: any[]) => void>(
  func: T,
  wait: number
): (...args: Parameters<T>) => void {
  let timeout: NodeJS.Timeout;
  return (...args: Parameters<T>) => {
    clearTimeout(timeout);
    timeout = setTimeout(() => func(...args), wait);
  };
}

/**
 * Compare two semantic version strings.
 * @returns true if latest version is newer than current version
 */
export function isNewerVersion(latest: string, current: string): boolean {
  const latestParts = latest.split(".").map(Number);
  const currentParts = current.split(".").map(Number);

  for (let i = 0; i < 3; i++) {
    if (latestParts[i] > currentParts[i]) return true;
    if (latestParts[i] < currentParts[i]) return false;
  }
  return false;
}

/**
 * Check for latest version from GitHub releases.
 * @returns latest version string or error message
 */
export async function checkLatestVersion(): Promise<{
  version: string | null;
  error: string | null;
}> {
  try {
    const response = await requestUrl({
      url: "https://api.github.com/repos/logancyang/obsidian-copilot/releases/latest",
      method: "GET",
    });
    const version = response.json.tag_name.replace("v", "");
    return { version, error: null };
  } catch (error) {
    const errorMessage = error instanceof Error ? error.message : "Failed to check for updates";
    return { version: null, error: errorMessage };
  }
}

export function isOSeriesModel(model: BaseChatModel | string): boolean {
  if (typeof model === "string") {
    return model.startsWith("o1") || model.startsWith("o3");
  }

  // For BaseChatModel instances
  const modelName = (model as any).modelName || (model as any).model || "";
  return modelName.startsWith("o1") || modelName.startsWith("o3");
}

export function getMessageRole(
  model: BaseChatModel | string,
  defaultRole: "system" | "human" = "system"
): "system" | "human" {
  return isOSeriesModel(model) ? "human" : defaultRole;
}

export function getNeedSetKeyProvider() {
  // List of providers to exclude
  const excludeProviders: Provider[] = [
    ChatModelProviders.OPENAI_FORMAT,
    ChatModelProviders.OLLAMA,
    ChatModelProviders.LM_STUDIO,
    ChatModelProviders.AZURE_OPENAI,
    EmbeddingModelProviders.COPILOT_PLUS,
    EmbeddingModelProviders.COPILOT_PLUS_JINA,
  ];

  return Object.entries(ProviderInfo)
    .filter(([key]) => !excludeProviders.includes(key as Provider))
    .map(([key]) => key as Provider);
}

export function checkModelApiKey(
  model: CustomModel,
  settings: Readonly<CopilotSettings>
): {
  hasApiKey: boolean;
  errorNotice?: string;
} {
  const needSetKeyPath = !!getNeedSetKeyProvider().find((provider) => provider === model.provider);
  const providerKeyName = ProviderSettingsKeyMap[model.provider as SettingKeyProviders];
  const hasNoApiKey = !model.apiKey && !settings[providerKeyName];

  if (needSetKeyPath && hasNoApiKey) {
    const notice =
      `Please configure API Key for ${model.name} in settings first.` +
      "\nPath: Settings > copilot plugin > Basic Tab > Set Keys";
    return {
      hasApiKey: false,
      errorNotice: notice,
    };
  }

  return {
    hasApiKey: true,
  };
}

/**
 * Removes any <think> tags and their content from the text.
 * This is used to clean model outputs before using them for RAG.
 * @param text - The text to remove think tags from
 * @returns The text with think tags removed
 */
export function removeThinkTags(text: string): string {
  return text.replace(/<think>[\s\S]*?<\/think>/g, "").trim();
}<|MERGE_RESOLUTION|>--- conflicted
+++ resolved
@@ -20,11 +20,8 @@
 import moment from "moment";
 import { MarkdownView, Notice, TFile, Vault, requestUrl } from "obsidian";
 import { CustomModel } from "./aiParams";
-<<<<<<< HEAD
 import { CopilotSettings } from "@/settings/model";
 import { logInfo } from "@/logger";
-=======
->>>>>>> 24b61e97
 
 // Add custom error type at the top of the file
 interface APIError extends Error {
