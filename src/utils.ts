import { ChainType, Document } from "@/chainFactory";
import {
  ChatModelProviders,
  EmbeddingModelProviders,
  NOMIC_EMBED_TEXT,
  Provider,
  ProviderInfo,
  ProviderMetadata,
  ProviderSettingsKeyMap,
  SettingKeyProviders,
  USER_SENDER,
} from "@/constants";
import { logInfo } from "@/logger";
import { CopilotSettings } from "@/settings/model";
import { ChatMessage } from "@/sharedState";
import { BaseChatModel } from "@langchain/core/language_models/chat_models";
import { MemoryVariables } from "@langchain/core/memory";
import { RunnableSequence } from "@langchain/core/runnables";
import { BaseChain, RetrievalQAChain } from "langchain/chains";
import moment from "moment";
import { MarkdownView, Notice, TFile, Vault, requestUrl } from "obsidian";
import { CustomModel } from "./aiParams";

export class Paragraph extends TFile {
  reference: string;
  lineRange?: { start: number; end: number };
  constructor(reference: string, file: TFile | Paragraph) {
    // because TFile is having a private constructor, we need to use @ts-ignore
    // @ts-ignore
    super(file.vault, file.path);
    this.reference = reference;
    this.path = file.path;
    this.name = file.name;
    this.extension = file.extension;
    this.basename = file.basename;
    this.parent = file.parent;
    this.vault = file.vault;
    this.stat = file.stat;
    if (file instanceof Paragraph) {
      if (file.lineRange) {
        this.lineRange = {
          start: file.lineRange.start,
          end: file.lineRange.end,
        };
      }
    }
  }
}

// Add custom error type at the top of the file
interface APIError extends Error {
  json?: any;
}

// Error message constants
export const ERROR_MESSAGES = {
  INVALID_LICENSE_KEY_USER:
    "Invalid Copilot Plus license key. Please check your license key in settings.",
  UNKNOWN_ERROR: "An unknown error occurred",
  REQUEST_FAILED: (status: number) => `Request failed, status ${status}`,
} as const;

// Error handling utilities
export interface ErrorDetail {
  status?: number;
  message?: string;
  reason?: string;
}

export function extractErrorDetail(error: any): ErrorDetail {
  const errorDetail = error?.detail || {};
  return {
    status: errorDetail.status,
    message: errorDetail.message || error?.message,
    reason: errorDetail.reason,
  };
}

export function isLicenseKeyError(error: any): boolean {
  const errorDetail = extractErrorDetail(error);
  return (
    errorDetail.reason === "Invalid license key" ||
    error?.message === "Invalid license key" ||
    error?.message?.includes("status 403") ||
    errorDetail.status === 403
  );
}

export function getApiErrorMessage(error: any): string {
  const errorDetail = extractErrorDetail(error);
  if (isLicenseKeyError(error)) {
    return ERROR_MESSAGES.INVALID_LICENSE_KEY_USER;
  }
  return (
    errorDetail.message ||
    (errorDetail.reason ? `Error: ${errorDetail.reason}` : ERROR_MESSAGES.UNKNOWN_ERROR)
  );
}

export const getModelNameFromKey = (modelKey: string): string => {
  return modelKey.split("|")[0];
};

export const isFolderMatch = (fileFullpath: string, inputPath: string): boolean => {
  const fileSegments = fileFullpath.split("/").map((segment) => segment.toLowerCase());
  return fileSegments.includes(inputPath.toLowerCase());
};

/** TODO: Rewrite with app.vault.getAbstractFileByPath() */
export const getNotesFromPath = (vault: Vault, path: string): TFile[] => {
  const files = vault.getMarkdownFiles();

  // Special handling for the root path '/'
  if (path === "/") {
    return files;
  }

  // Normalize the input path
  const normalizedPath = path.toLowerCase().replace(/^\/|\/$/g, "");

  return files.filter((file) => {
    // Normalize the file path
    const normalizedFilePath = file.path.toLowerCase();
    const filePathParts = normalizedFilePath.split("/");
    const pathParts = normalizedPath.split("/");

    // Check if the file path contains all parts of the input path in order
    let filePathIndex = 0;
    for (const pathPart of pathParts) {
      while (filePathIndex < filePathParts.length) {
        if (filePathParts[filePathIndex] === pathPart) {
          break;
        }
        filePathIndex++;
      }
      if (filePathIndex >= filePathParts.length) {
        return false;
      }
    }

    return true;
  });
};

/**
 * @param tag - The tag to strip the hash symbol from.
 * @returns The tag without the hash symbol in lowercase.
 */
export function stripHash(tag: string): string {
  return tag.replace(/^#/, "").trim().toLowerCase();
}

/**
 * @param file - The note file to get tags from.
 * @param frontmatterOnly - Whether to only get tags from frontmatter.
 * @returns An array of lowercase tags without the hash symbol.
 */
export function getTagsFromNote(file: TFile, frontmatterOnly = true): string[] {
  const metadata = app.metadataCache.getFileCache(file);
  const frontmatterTags = metadata?.frontmatter?.tags;
  const allTags = new Set<string>();

  if (!frontmatterOnly) {
    const inlineTags = metadata?.tags?.map((tag) => tag.tag);
    if (inlineTags) {
      inlineTags.forEach((tag) => allTags.add(stripHash(tag)));
    }
  }

  // Add frontmatter tags
  if (frontmatterTags) {
    if (Array.isArray(frontmatterTags)) {
      frontmatterTags.forEach((tag) => {
        if (typeof tag === "string") {
          allTags.add(stripHash(tag));
        }
      });
    } else if (typeof frontmatterTags === "string") {
      allTags.add(stripHash(frontmatterTags));
    }
  }

  return Array.from(allTags);
}

/**
 * Get notes from tags.
 * @param vault - The vault to get notes from.
 * @param tags - The tags to get notes from. Tags should be with the hash symbol.
 * @param noteFiles - The notes to get notes from.
 * @returns An array of note files.
 */
export function getNotesFromTags(vault: Vault, tags: string[], noteFiles?: TFile[]): TFile[] {
  if (tags.length === 0) {
    return [];
  }

  tags = tags.map((tag) => stripHash(tag));

  const files = noteFiles && noteFiles.length > 0 ? noteFiles : getNotesFromPath(vault, "/");
  const filesWithTag = [];

  for (const file of files) {
    const noteTags = getTagsFromNote(file);
    if (tags.some((tag) => noteTags.includes(tag))) {
      filesWithTag.push(file);
    }
  }

  return filesWithTag;
}

// TODO: Chain type conversion still needed for chain runner selection
// This function is still used but the underlying chain infrastructure is deprecated
export const stringToChainType = (chain: string): ChainType => {
  switch (chain) {
    case "llm_chain":
      return ChainType.LLM_CHAIN;
    case "vault_qa":
      return ChainType.VAULT_QA_CHAIN;
    case "copilot_plus":
      return ChainType.COPILOT_PLUS_CHAIN;
    default:
      throw new Error(`Unknown chain type: ${chain}`);
  }
};

// TODO: These chain validation functions are deprecated
// Remove after confirming chainManager no longer uses them
export const isLLMChain = (chain: RunnableSequence): chain is RunnableSequence => {
  // eslint-disable-next-line @typescript-eslint/no-explicit-any
  return (chain as any).last.bound.modelName || (chain as any).last.bound.model;
};

export const isRetrievalQAChain = (chain: BaseChain): chain is RetrievalQAChain => {
  // eslint-disable-next-line @typescript-eslint/no-explicit-any
  return (chain as any).last.bound.retriever !== undefined;
};

export const isSupportedChain = (chain: RunnableSequence): chain is RunnableSequence => {
  return isLLMChain(chain) || isRetrievalQAChain(chain);
};

// Returns the last N messages from the chat history,
// last one being the newest ai message
export const getChatContext = (chatHistory: ChatMessage[], contextSize: number) => {
  if (chatHistory.length === 0) {
    return [];
  }
  const lastAiMessageIndex = chatHistory
    .slice()
    .reverse()
    .findIndex((msg) => msg.sender !== USER_SENDER);
  if (lastAiMessageIndex === -1) {
    // No ai messages found, return an empty array
    return [];
  }

  const lastIndex = chatHistory.length - 1 - lastAiMessageIndex;
  const startIndex = Math.max(0, lastIndex - contextSize + 1);
  return chatHistory.slice(startIndex, lastIndex + 1);
};

export interface FormattedDateTime {
  fileName: string;
  display: string;
  epoch: number;
}

export const formatDateTime = (
  now: Date,
  timezone: "local" | "utc" = "local"
): FormattedDateTime => {
  const formattedDateTime = moment(now);

  if (timezone === "utc") {
    formattedDateTime.utc();
  }

  return {
    fileName: formattedDateTime.format("YYYYMMDD_HHmmss"),
    display: formattedDateTime.format("YYYY/MM/DD HH:mm:ss"),
    epoch: formattedDateTime.valueOf(),
  };
};

export function stringToFormattedDateTime(timestamp: string): FormattedDateTime {
  const date = moment(timestamp, "YYYY/MM/DD HH:mm:ss");
  if (!date.isValid()) {
    // If the string is not in the expected format, return current date/time
    return formatDateTime(new Date());
  }
  return {
    fileName: date.format("YYYYMMDD_HHmmss"),
    display: date.format("YYYY/MM/DD HH:mm:ss"),
    epoch: date.valueOf(),
  };
}

export async function getFileContent(file: TFile, vault: Vault): Promise<string | null> {
  if (file.extension != "md" && file.extension != "canvas") return null;
  return await vault.cachedRead(file);
}

export function sliceFileParagraphs(file: Paragraph, content: string): string {
  let slicedContent = content.trim();
  if (file.lineRange) {
    slicedContent = content
      .split("\n")
      .slice(
        isFinite(file.lineRange.start) ? file.lineRange.start - 1 : 0,
        isFinite(file.lineRange.end) ? file.lineRange.end : undefined
      )
      .join("\n");
  }
  return slicedContent;
}

export async function getFileParagraphs(file: Paragraph, vault: Vault): Promise<string | null> {
  if (file.extension != "md" && file.extension != "canvas") return null;
  const fileContent = await vault.cachedRead(file);
  return sliceFileParagraphs(file, fileContent);
}

export function getFileName(file: TFile): string {
  return file.basename;
}

/**
 * Check if a file is allowed for context (markdown, PDF, or canvas files)
 * @param file The file to check
 * @returns true if the file is allowed, false otherwise
 */
export function isAllowedFileForContext(file: TFile | null): boolean {
  if (!file) return false;
  return file.extension === "md" || file.extension === "pdf" || file.extension === "canvas";
}

export async function getAllNotesContent(vault: Vault): Promise<string> {
  let allContent = "";

  const markdownFiles = vault.getMarkdownFiles();

  for (const file of markdownFiles) {
    const fileContent = await vault.cachedRead(file);
    allContent += fileContent + " ";
  }

  return allContent;
}

export function areEmbeddingModelsSame(
  model1: string | undefined,
  model2: string | undefined
): boolean {
  if (!model1 || !model2) return false;
  // TODO: Hacks to handle different embedding model names for the same model. Need better handling.
  if (model1.includes(NOMIC_EMBED_TEXT) && model2.includes(NOMIC_EMBED_TEXT)) {
    return true;
  }
  if (
    (model1 === "small" && model2 === "cohereai") ||
    (model1 === "cohereai" && model2 === "small")
  ) {
    return true;
  }
  return model1 === model2;
}

// Basic prompts
export function sendNotesContentPrompt(notes: { name: string; content: string }[]): string {
  const formattedNotes = notes.map((note) => `## ${note.name}\n\n${note.content}`).join("\n\n");

  return (
    `Please read the notes below and be ready to answer questions about them. ` +
    `If there's no information about a certain topic, just say the note ` +
    `does not mention it. ` +
    `The content of the notes is between "/***/":\n\n/***/\n\n${formattedNotes}\n\n/***/\n\n` +
    `Please reply with the following word for word:` +
    `"OK I've read these notes. ` +
    `Feel free to ask related questions, such as 'give me a summary of these notes in bullet points', 'what key questions do these notes answer', etc. "\n`
  );
}

function getNoteTitleAndTags(noteWithTag: {
  name: string;
  content: string;
  tags?: string[];
}): string {
  return (
    `[[${noteWithTag.name}]]` +
    (noteWithTag.tags && noteWithTag.tags.length > 0 ? `\ntags: ${noteWithTag.tags.join(",")}` : "")
  );
}

function getChatContextStr(chatNoteContextPath: string, chatNoteContextTags: string[]): string {
  const pathStr = chatNoteContextPath ? `\nChat context by path: ${chatNoteContextPath}` : "";
  const tagsStr =
    chatNoteContextTags?.length > 0 ? `\nChat context by tags: ${chatNoteContextTags}` : "";
  return pathStr + tagsStr;
}

export function getSendChatContextNotesPrompt(
  notes: { name: string; content: string }[],
  chatNoteContextPath: string,
  chatNoteContextTags: string[]
): string {
  const noteTitles = notes.map((note) => getNoteTitleAndTags(note)).join("\n\n");
  return (
    `Please read the notes below and be ready to answer questions about them. ` +
    getChatContextStr(chatNoteContextPath, chatNoteContextTags) +
    `\n\n${noteTitles}`
  );
}

export interface ChatHistoryEntry {
  role: "user" | "assistant";
  content: string;
}

export function extractChatHistory(memoryVariables: MemoryVariables): ChatHistoryEntry[] {
  const chatHistory: ChatHistoryEntry[] = [];
  const { history } = memoryVariables;

  for (let i = 0; i < history.length; i += 2) {
    const userMessage = history[i]?.content || "";
    const aiMessage = history[i + 1]?.content || "";

    chatHistory.push(
      { role: "user", content: userMessage },
      { role: "assistant", content: aiMessage }
    );
  }

  return chatHistory;
}

export function extractNoteFiles(query: string, vault: Vault): TFile[] {
  // Use a regular expression to extract note titles and paths wrapped in [[]]
  const regex = /\[\[(.*?)\]\]/g;
  const matches = query.match(regex);
  const uniqueFiles = new Map<string, TFile>();

  if (matches) {
    matches.forEach((match) => {
      const inner = match.slice(2, -2);

      // First try to get file by full path
      const file = vault.getAbstractFileByPath(inner);

      if (file instanceof TFile) {
        // Found by path, use it directly
        uniqueFiles.set(file.path, file);
      } else {
        // Try to find by title
        const files = vault.getMarkdownFiles();
        const matchingFiles = files.filter((f) => f.basename === inner);

        if (matchingFiles.length > 0) {
          if (isNoteTitleUnique(inner, vault)) {
            // Only one file with this title, use it
            uniqueFiles.set(matchingFiles[0].path, matchingFiles[0]);
          } else {
            // Multiple files with same title - this shouldn't happen
            // as we should be using full paths for duplicate titles
            console.warn(
              `Found multiple files with title "${inner}". Expected a full path for duplicate titles.`
            );
          }
        }
      }
    });
  }

  return Array.from(uniqueFiles.values());
}

export function extractNoteParagraphs(query: string, vault: Vault): Paragraph[] {
  // Use a regular expression to extract note titles and paths wrapped in [[]]
  const regex = /\[\[(.*?)(#([0-9])*){1,2}\]\]/g;
  const matches = query.match(regex);
  const uniqueFiles = new Map<string, Paragraph>();

  if (matches) {
    matches.forEach((match) => {
      const referName = match.slice(2, -2);

      // support format [[filename#0#100]]
      const inner = referName.split("#")[0];

      // First try to get file by full path
      const file = vault.getAbstractFileByPath(referName);

      if (file instanceof TFile) {
        // Found by path, use it directly
        uniqueFiles.set(referName, new Paragraph(referName, file));
      } else {
        // Try to find by title
        const files = vault.getMarkdownFiles();
        const matchingFiles = files
          .filter((f) => f.basename === inner)
          .map((f) => new Paragraph(referName, f));

        // support format [[filename#0#100]]
        const rangeStart = referName.split("#")[1];
        const rangeEnd = referName.split("#")[2];
        if (rangeStart != "" || rangeEnd != "") {
          matchingFiles.forEach((f) => {
            f.lineRange = {
              start: parseInt(rangeStart),
              end: parseInt(rangeEnd),
            };
          });
        }

        if (matchingFiles.length > 0) {
          if (isNoteTitleUnique(inner, vault)) {
            // Only one file with this title, use it
            uniqueFiles.set(referName, new Paragraph(referName, matchingFiles[0]));
          } else {
            // Multiple files with same title - this shouldn't happen
            // as we should be using full paths for duplicate titles
            console.warn(
              `Found multiple files with title "${inner}". Expected a full path for duplicate titles.`
            );
          }
        }
      }
    });
  }

  return Array.from(uniqueFiles.values());
}

// Helper function to check if a note title is unique in the vault
export function isNoteTitleUnique(title: string, vault: Vault): boolean {
  const files = vault.getMarkdownFiles();
  return files.filter((f) => f.basename === title).length === 1;
}

// Helper function to determine if we should show the full path for a file
export function shouldShowPath(file: TFile): boolean {
  return (file as any).needsPathDisplay === true;
}

/**
 * Process the variable name to generate a note path if it's enclosed in double brackets,
 * otherwise return the variable name as is.
 *
 * @param {string} variableName - The name of the variable to process
 * @return {string} The processed note path or the variable name itself
 */
export function processVariableNameForNotePath(variableName: string): string {
  variableName = variableName.trim();
  // Check if the variable name is enclosed in double brackets indicating it's a note
  if (variableName.startsWith("[[") && variableName.endsWith("]]")) {
    // It's a note, so we remove the brackets and append '.md'
    return `${variableName.slice(2, -2).trim()}.md`;
  }
  // It's a path, so we just return it as is
  return variableName;
}

export function extractUniqueTitlesFromDocs(docs: Document[]): string[] {
  const titlesSet = new Set<string>();
  docs.forEach((doc) => {
    if (doc.metadata?.title) {
      titlesSet.add(doc.metadata?.title);
    }
  });

  return Array.from(titlesSet);
}

export function extractJsonFromCodeBlock(content: string): any {
  const codeBlockMatch = content.match(/```(?:json)?\s*([\s\S]*?)\s*```/);
  const jsonContent = codeBlockMatch ? codeBlockMatch[1].trim() : content.trim();
  return JSON.parse(jsonContent);
}

const YOUTUBE_URL_REGEX =
  /(?:https?:\/\/)?(?:www\.)?(?:youtube\.com\/(?:watch\?v=|shorts\/)|youtu\.be\/)([^\s&]+)/;

export function isYoutubeUrl(url: string): boolean {
  return YOUTUBE_URL_REGEX.test(url);
}

export function extractYoutubeUrl(text: string): string | null {
  const match = text.match(YOUTUBE_URL_REGEX);
  return match ? match[0] : null;
}

export function extractAllYoutubeUrls(text: string): string[] {
  const matches = text.matchAll(new RegExp(YOUTUBE_URL_REGEX, "g"));
  return Array.from(matches, (match) => match[0]);
}

/** Proxy function to use in place of fetch() to bypass CORS restrictions.
 * It currently doesn't support streaming until this is implemented
 * https://forum.obsidian.md/t/support-streaming-the-request-and-requesturl-response-body/87381 */
export async function safeFetch(url: string, options: RequestInit = {}): Promise<Response> {
  // Initialize headers if not provided
  const headers = options.headers ? { ...options.headers } : {};

  // Remove content-length if it exists
  delete (headers as Record<string, string>)["content-length"];

  logInfo("==== safeFetch method request ====");

  const method = options.method?.toUpperCase() || "POST";
  const methodsWithBody = ["POST", "PUT", "PATCH"];

  const response = await requestUrl({
    url,
    contentType: "application/json",
    headers: headers as Record<string, string>,
    method: method,
    ...(methodsWithBody.includes(method) && { body: options.body?.toString() }),
    throw: false, // Don't throw so we can get the response body
  });

  // Check if response is error status
  if (response.status >= 400) {
    let errorJson;
    try {
      errorJson = typeof response.json === "string" ? JSON.parse(response.json) : response.json;
    } catch {
      try {
        errorJson = typeof response.text === "string" ? JSON.parse(response.text) : response.text;
      } catch {
        errorJson = null;
      }
    }

    // Create error with proper structure
    const error = new Error(ERROR_MESSAGES.REQUEST_FAILED(response.status)) as APIError;
    error.json = errorJson;

    // Handle nested error structure
    if (
      errorJson?.detail?.reason === "Invalid license key" ||
      errorJson?.reason === "Invalid license key"
    ) {
      error.message = "Invalid license key";
    } else if (errorJson?.detail?.message || errorJson?.message) {
      const message = errorJson?.detail?.message || errorJson?.message;
      const reason = errorJson?.detail?.reason || errorJson?.reason;
      error.message = reason ? `${message}: ${reason}` : message;
    } else if (errorJson?.detail) {
      error.message = JSON.stringify(errorJson.detail);
    }

    throw error;
  }

  return {
    ok: response.status >= 200 && response.status < 300,
    status: response.status,
    statusText: response.status.toString(),
    headers: new Headers(response.headers),
    url: url,
    type: "basic" as ResponseType,
    redirected: false,
    bytes: () => Promise.resolve(new Uint8Array(0)),
    body: createReadableStreamFromString(response.text),
    bodyUsed: true,
    json: () => response.json,
    text: async () => response.text,
    arrayBuffer: async () => {
      if (response.arrayBuffer) {
        return response.arrayBuffer;
      }
      const base64 = response.text.replace(/^data:.*;base64,/, "");
      const binaryString = atob(base64);
      const bytes = new Uint8Array(binaryString.length);
      for (let i = 0; i < binaryString.length; i++) {
        bytes[i] = binaryString.charCodeAt(i);
      }
      return bytes.buffer;
    },
    blob: () => {
      throw new Error("not implemented");
    },
    formData: () => {
      throw new Error("not implemented");
    },
    clone: () => {
      throw new Error("not implemented");
    },
  };
}

function createReadableStreamFromString(input: string) {
  return new ReadableStream({
    start(controller) {
      // Convert the input string to a Uint8Array
      const encoder = new TextEncoder();
      const uint8Array = encoder.encode(input);

      // Push the data to the stream
      controller.enqueue(uint8Array);

      // Close the stream
      controller.close();
    },
  });
}

export function err2String(err: any, stack = false) {
  // maybe to be improved
  return err instanceof Error
    ? err.message +
        "\n" +
        `${err?.cause ? "more message: " + (err.cause as Error).message : ""}` +
        "\n" +
        `${stack ? err.stack : ""}`
    : JSON.stringify(err);
}

export function omit<T extends Record<string, any>, K extends keyof T>(
  obj: T,
  keys: K[]
): Omit<T, K> {
  const result = { ...obj };
  keys.forEach((key) => {
    delete result[key];
  });
  return result;
}

export function findCustomModel(modelKey: string, activeModels: CustomModel[]): CustomModel {
  const [modelName, provider] = modelKey.split("|");
  const model = activeModels.find((m) => m.name === modelName && m.provider === provider);
  if (!model) {
    throw new Error(`No model configuration found for: ${modelKey}`);
  }
  return model;
}

export function getProviderInfo(provider: string): ProviderMetadata {
  const info = ProviderInfo[provider as Provider];
  return {
    ...info,
    label: info.label || provider,
  };
}

export function getProviderLabel(provider: string, model?: CustomModel): string {
  const baseLabel = ProviderInfo[provider as Provider]?.label || provider;
  return baseLabel + (model?.believerExclusive && baseLabel === "Copilot Plus" ? "(Believer)" : "");
}

export function getProviderHost(provider: string): string {
  return ProviderInfo[provider as Provider]?.host || "";
}

export function getProviderKeyManagementURL(provider: string): string {
  return ProviderInfo[provider as Provider]?.keyManagementURL || "";
}

export async function insertIntoEditor(message: string, replace: boolean = false) {
  let leaf = app.workspace.getMostRecentLeaf();
  if (!leaf) {
    new Notice("No active leaf found.");
    return;
  }

  if (!(leaf.view instanceof MarkdownView)) {
    leaf = app.workspace.getLeaf(false);
    await leaf.setViewState({ type: "markdown", state: leaf.view.getState() });
  }

  if (!(leaf.view instanceof MarkdownView)) {
    new Notice("Failed to open a markdown view.");
    return;
  }

  const editor = leaf.view.editor;
  const cursorFrom = editor.getCursor("from");
  const cursorTo = editor.getCursor("to");

  // Remove think tags before inserting
  const cleanedMessage = removeThinkTags(message);

  if (replace) {
    editor.replaceRange(cleanedMessage, cursorFrom, cursorTo);
  } else {
    editor.replaceRange(cleanedMessage, cursorTo);
  }
  new Notice("Message inserted into the active note.");
}

export function debounce<T extends (...args: any[]) => void>(
  func: T,
  wait: number
): (...args: Parameters<T>) => void {
  let timeout: NodeJS.Timeout;
  return (...args: Parameters<T>) => {
    clearTimeout(timeout);
    timeout = setTimeout(() => func(...args), wait);
  };
}

/**
 * Compare two semantic version strings.
 * @returns true if latest version is newer than current version
 */
export function isNewerVersion(latest: string, current: string): boolean {
  const latestParts = latest.split(".").map(Number);
  const currentParts = current.split(".").map(Number);

  for (let i = 0; i < 3; i++) {
    if (latestParts[i] > currentParts[i]) return true;
    if (latestParts[i] < currentParts[i]) return false;
  }
  return false;
}

/**
 * Check for latest version from GitHub releases.
 * @returns latest version string or error message
 */
export async function checkLatestVersion(): Promise<{
  version: string | null;
  error: string | null;
}> {
  try {
    const response = await requestUrl({
      url: "https://api.github.com/repos/ai-learning-assistant-dev/obsidian-copilot/releases/latest",
      // url: "https://api.github.com/repos/logancyang/obsidian-copilot/releases/latest",
      method: "GET",
    });
    const version = response.json.tag_name.replace("v", "");
    return { version, error: null };
  } catch (error) {
    const errorMessage = error instanceof Error ? error.message : "Failed to check for updates";
    return { version: null, error: errorMessage };
  }
}

export function isOSeriesModel(model: BaseChatModel | string): boolean {
  if (typeof model === "string") {
    return model.startsWith("o1") || model.startsWith("o3") || model.startsWith("o4");
  }

  // For BaseChatModel instances
  const modelName = (model as any).modelName || (model as any).model || "";
  return modelName.startsWith("o1") || modelName.startsWith("o3") || modelName.startsWith("o4");
}

export function getMessageRole(
  model: BaseChatModel | string,
  defaultRole: "system" | "human" = "system"
): "system" | "human" {
  return isOSeriesModel(model) ? "human" : defaultRole;
}

export function getNeedSetKeyProvider() {
  // List of providers to exclude
  const excludeProviders: Provider[] = [
    ChatModelProviders.OPENAI_FORMAT,
    ChatModelProviders.OLLAMA,
    ChatModelProviders.LM_STUDIO,
    ChatModelProviders.AZURE_OPENAI,
    EmbeddingModelProviders.COPILOT_PLUS,
    EmbeddingModelProviders.COPILOT_PLUS_JINA,
  ];

  return Object.entries(ProviderInfo)
    .filter(([key]) => !excludeProviders.includes(key as Provider))
    .map(([key]) => key as Provider);
}

export function checkModelApiKey(
  model: CustomModel,
  settings: Readonly<CopilotSettings>
): {
  hasApiKey: boolean;
  errorNotice?: string;
} {
  const needSetKeyPath = !!getNeedSetKeyProvider().find((provider) => provider === model.provider);
  const providerKeyName = ProviderSettingsKeyMap[model.provider as SettingKeyProviders];
  const hasNoApiKey = !model.apiKey && !settings[providerKeyName];

  if (needSetKeyPath && hasNoApiKey) {
    const notice =
      `Please configure API Key for ${model.name} in settings first.` +
      "\nPath: Settings > copilot plugin > Basic Tab > Set Keys";
    return {
      hasApiKey: false,
      errorNotice: notice,
    };
  }

  return {
    hasApiKey: true,
  };
}

/**
 * Extracts text content from a message chunk that could be either a string
 * or an array of content objects (Claude 3.7 format)
 */
export function extractTextFromChunk(content: any): string {
  if (typeof content === "string") {
    return content;
  }
  if (Array.isArray(content)) {
    return content
      .filter((item) => item.type === "text")
      .map((item) => item.text)
      .join("");
  }
  // For any other type, try to convert to string or return empty
  return String(content || "");
}

/**
 * Removes any <think> tags and their content from the text.
 * This is used to clean model outputs before using them for RAG.
 * Handles both string content and array-based content (Claude 3.7 format)
 * @param text - The text or content array to remove think tags from
 * @returns The text with think tags removed
 */
<<<<<<< HEAD
export function removeThinkTags(text: string): string {
  return text.replace(/<think>[\s\S]*?<\/think>/g, "").trim();
}
/* Utility functions for Obsidian Transcript */
import { App, FileSystemAdapter, getBlobArrayBuffer } from "obsidian";
import {
  WhisperASRResponse,
  WhisperASRSegment,
  WhisperASRWordTimestamp,
} from "./asr/types/whisper-asr";

export const randomString = (length: number) =>
  Array(length + 1)
    .join((Math.random().toString(36) + "00000000000000000").slice(2, 18))
    .slice(0, length);
export const getAllLinesFromFile = (cache: string) => cache.split(/\r?\n/);
export const combineFileLines = (lines: string[]) => lines.join("\n");

export function getVaultAbsolutePath(app: App) {
  // Original code was copied 2021-08-22 from https://github.com/phibr0/obsidian-open-with/blob/84f0e25ba8e8355ff83b22f4050adde4cc6763ea/main.ts#L66-L67
  // But the code has been rewritten 2021-08-27 as per https://github.com/obsidianmd/obsidian-releases/pull/433#issuecomment-906087095
  const adapter = app.vault.adapter;
  if (adapter instanceof FileSystemAdapter) {
    return adapter.getBasePath();
  }
  return null;
}

type PayloadAndBoundary = [ArrayBuffer, string];

export type PayloadData = { [key: string]: string | Blob | ArrayBuffer };

export async function payloadGenerator(payload_data: PayloadData): Promise<PayloadAndBoundary> {
  // This function is a workaround to current Obsidian API limitations: requestURL only supports string data or an unnamed blob, not key-value formdata
  // Essentially what we're doing here is constructing a multipart/form-data payload manually as a string and then passing it to requestURL

  const boundary_string = `Boundary${randomString(16)}`;
  const boundary = `------${boundary_string}`;
  const chunks: Uint8Array | ArrayBuffer[] = [];
  // NOTE Could this cause corrupt files via synchronous operations? So far no issues, but it's worth keeping an eye on
  for (const [key, value] of Object.entries(payload_data)) {
    // Start of a new part
    chunks.push(new TextEncoder().encode(`${boundary}\r\n`));

    // If the value is a string, then it's a key-value pair
    if (typeof value === "string") {
      chunks.push(
        new TextEncoder().encode(`Content-Disposition: form-data; name="${key}"\r\n\r\n`)
      );
      chunks.push(new TextEncoder().encode(`${value}\r\n`));
    } else if (value instanceof Blob) {
      chunks.push(
        new TextEncoder().encode(
          `Content-Disposition: form-data; name="${key}"; filename="blob"\r\nContent-Type: "application/octet-stream"\r\n\r\n`
        )
      );
      chunks.push(await getBlobArrayBuffer(value));
      chunks.push(new TextEncoder().encode("\r\n"));
    } else {
      chunks.push(new Uint8Array(await new Response(value).arrayBuffer()));
      chunks.push(new TextEncoder().encode("\r\n"));
    }
  }
  await Promise.all(chunks);
  chunks.push(new TextEncoder().encode(`${boundary}--\r\n`));
  return [await new Blob(chunks).arrayBuffer(), boundary_string];
}

/**
 * Preprocesses the raw response from Whisper ASR into a more structured and typed format.
 * @param rawResponse - The raw response object from Whisper ASR.
 */
export function preprocessWhisperASRResponse(rawResponse: any): WhisperASRResponse {
  return {
    language: rawResponse.language,
    text: rawResponse.text,
    segments: rawResponse.segments.map((segment: any) => {
      const baseSegment = {
        segmentIndex: segment[0],
        seek: segment[1],
        start: segment[2],
        end: segment[3],
        text: segment[4],
        tokens: segment[5],
        temperature: segment[6],
        avg_logprob: segment[7],
        compression_ratio: segment[8],
        no_speech_prob: segment[9],
        words: null,
      } as WhisperASRSegment;
      if (segment[10] !== null) {
        // easier to read than a ternary-destructured assignment
        baseSegment.words = segment[10].map(
          (wordTimestamp: unknown[]) =>
            ({
              start: wordTimestamp[0],
              end: wordTimestamp[1],
              word: wordTimestamp[2],
              probability: wordTimestamp[3],
            }) as WhisperASRWordTimestamp
        );
      }
      return baseSegment;
    }),
  };
}

export function getBaseFileName(filePath: string) {
  // Extract the file name including extension
  const fileName = filePath.substring(filePath.lastIndexOf("/") + 1);

  // Remove the extension from the file name
  const baseFileName = fileName.substring(0, fileName.lastIndexOf("."));

  return baseFileName;
=======
export function removeThinkTags(text: any): string {
  // First convert any content format to plain text
  const plainText = extractTextFromChunk(text);
  // Remove complete think tags and their content
  let cleanedText = plainText.replace(/<think>[\s\S]*?<\/think>/g, "");
  // Remove any remaining unclosed think tags (for streaming scenarios)
  cleanedText = cleanedText.replace(/<think>[\s\S]*$/g, "");
  return cleanedText.trim();
}

export function randomUUID() {
  return crypto.randomUUID();
}

/**
 * Executes a function with token counting warnings suppressed
 * This can be used anywhere in the codebase where token counting warnings should be suppressed
 * @param fn The function to execute without token counting warnings
 * @returns The result of the function
 */
export async function withSuppressedTokenWarnings<T>(fn: () => Promise<T>): Promise<T> {
  // Store original console.warn
  const originalWarn = console.warn;

  try {
    // Replace with filtered version
    console.warn = function (...args) {
      // Ignore token counting warnings
      if (
        args[0]?.includes &&
        (args[0].includes("Failed to calculate number of tokens") ||
          args[0].includes("Unknown model"))
      ) {
        return;
      }
      // Pass through other warnings
      return originalWarn.apply(console, args);
    };

    // Execute the provided function
    return await fn();
  } finally {
    // Always restore original console.warn, even if an error occurs
    console.warn = originalWarn;
  }
>>>>>>> 607b3c09
}<|MERGE_RESOLUTION|>--- conflicted
+++ resolved
@@ -922,9 +922,51 @@
  * @param text - The text or content array to remove think tags from
  * @returns The text with think tags removed
  */
-<<<<<<< HEAD
-export function removeThinkTags(text: string): string {
-  return text.replace(/<think>[\s\S]*?<\/think>/g, "").trim();
+export function removeThinkTags(text: any): string {
+  // First convert any content format to plain text
+  const plainText = extractTextFromChunk(text);
+  // Remove complete think tags and their content
+  let cleanedText = plainText.replace(/<think>[\s\S]*?<\/think>/g, "");
+  // Remove any remaining unclosed think tags (for streaming scenarios)
+  cleanedText = cleanedText.replace(/<think>[\s\S]*$/g, "");
+  return cleanedText.trim();
+}
+
+export function randomUUID() {
+  return crypto.randomUUID();
+}
+
+/**
+ * Executes a function with token counting warnings suppressed
+ * This can be used anywhere in the codebase where token counting warnings should be suppressed
+ * @param fn The function to execute without token counting warnings
+ * @returns The result of the function
+ */
+export async function withSuppressedTokenWarnings<T>(fn: () => Promise<T>): Promise<T> {
+  // Store original console.warn
+  const originalWarn = console.warn;
+
+  try {
+    // Replace with filtered version
+    console.warn = function (...args) {
+      // Ignore token counting warnings
+      if (
+        args[0]?.includes &&
+        (args[0].includes("Failed to calculate number of tokens") ||
+          args[0].includes("Unknown model"))
+      ) {
+        return;
+      }
+      // Pass through other warnings
+      return originalWarn.apply(console, args);
+    };
+
+    // Execute the provided function
+    return await fn();
+  } finally {
+    // Always restore original console.warn, even if an error occurs
+    console.warn = originalWarn;
+  }
 }
 /* Utility functions for Obsidian Transcript */
 import { App, FileSystemAdapter, getBlobArrayBuffer } from "obsidian";
@@ -1038,51 +1080,4 @@
   const baseFileName = fileName.substring(0, fileName.lastIndexOf("."));
 
   return baseFileName;
-=======
-export function removeThinkTags(text: any): string {
-  // First convert any content format to plain text
-  const plainText = extractTextFromChunk(text);
-  // Remove complete think tags and their content
-  let cleanedText = plainText.replace(/<think>[\s\S]*?<\/think>/g, "");
-  // Remove any remaining unclosed think tags (for streaming scenarios)
-  cleanedText = cleanedText.replace(/<think>[\s\S]*$/g, "");
-  return cleanedText.trim();
-}
-
-export function randomUUID() {
-  return crypto.randomUUID();
-}
-
-/**
- * Executes a function with token counting warnings suppressed
- * This can be used anywhere in the codebase where token counting warnings should be suppressed
- * @param fn The function to execute without token counting warnings
- * @returns The result of the function
- */
-export async function withSuppressedTokenWarnings<T>(fn: () => Promise<T>): Promise<T> {
-  // Store original console.warn
-  const originalWarn = console.warn;
-
-  try {
-    // Replace with filtered version
-    console.warn = function (...args) {
-      // Ignore token counting warnings
-      if (
-        args[0]?.includes &&
-        (args[0].includes("Failed to calculate number of tokens") ||
-          args[0].includes("Unknown model"))
-      ) {
-        return;
-      }
-      // Pass through other warnings
-      return originalWarn.apply(console, args);
-    };
-
-    // Execute the provided function
-    return await fn();
-  } finally {
-    // Always restore original console.warn, even if an error occurs
-    console.warn = originalWarn;
-  }
->>>>>>> 607b3c09
 }