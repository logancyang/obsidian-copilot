<<<<<<< HEAD
import ChainManager from '@/LLMProviders/chainManager';
import EmbeddingsManager from '@/LLMProviders/embeddingManager';
import { LangChainParams, SetChainOptions } from '@/aiParams';
import { ChainType } from '@/chainFactory';
=======
import ChainManager from "@/LLMProviders/chainManager";
import { LangChainParams, SetChainOptions } from "@/aiParams";
import { ChainType } from "@/chainFactory";
import { registerBuiltInCommands } from "@/commands";
>>>>>>> a56e8d9b
import { AddPromptModal } from "@/components/AddPromptModal";
import { AdhocPromptModal } from "@/components/AdhocPromptModal";
import { ChatNoteContextModal } from "@/components/ChatNoteContextModal";
import CopilotView from "@/components/CopilotView";
import { ListPromptModal } from "@/components/ListPromptModal";
import {
<<<<<<< HEAD
  CHAT_VIEWTYPE, DEFAULT_SETTINGS, DEFAULT_SYSTEM_PROMPT, VAULT_VECTOR_STORE_STRATEGY,
} from '@/constants';
import { CustomPrompt } from '@/customPromptProcessor';
import { CopilotSettingTab, CopilotSettings } from '@/settings/SettingsPage';
import SharedState from '@/sharedState';
import { sanitizeSettings } from "@/utils";
import VectorDBManager, { VectorStoreDocument } from '@/vectorDBManager';
import { Server } from 'http';
import { Editor, Notice, Plugin, TFile, WorkspaceLeaf } from 'obsidian';
import PouchDB from 'pouchdb';
=======
  CHAT_VIEWTYPE,
  DEFAULT_SETTINGS,
  DEFAULT_SYSTEM_PROMPT,
} from "@/constants";
import { CustomPrompt } from "@/customPromptProcessor";
import EncryptionService from "@/encryptionService";
import { CopilotSettingTab, CopilotSettings } from "@/settings/SettingsPage";
import SharedState from "@/sharedState";
import { sanitizeSettings } from "@/utils";
import VectorDBManager, { VectorStoreDocument } from "@/vectorDBManager";
import { Server } from "http";
import { Editor, Notice, Plugin, WorkspaceLeaf } from "obsidian";
import PouchDB from "pouchdb";
>>>>>>> a56e8d9b

export default class CopilotPlugin extends Plugin {
  settings: CopilotSettings;
  // A chat history that stores the messages sent and received
  // Only reset when the user explicitly clicks "New Chat"
  sharedState: SharedState;
  chainManager: ChainManager;
  activateViewPromise: Promise<void> | null = null;
  chatIsVisible = false;
  dbPrompts: PouchDB.Database;
  dbVectorStores: PouchDB.Database;
<<<<<<< HEAD
  embeddingsManager: EmbeddingsManager;
=======
  encryptionService: EncryptionService;
>>>>>>> a56e8d9b
  server: Server | null = null;

  isChatVisible = () => this.chatIsVisible;

  async onload(): Promise<void> {
    await this.loadSettings();
    this.addSettingTab(new CopilotSettingTab(this.app, this));
    // Always have one instance of sharedState and chainManager in the plugin
    this.sharedState = new SharedState();
    const langChainParams = this.getChainManagerParams();
    this.encryptionService = new EncryptionService(this.settings);
    this.chainManager = new ChainManager(
      langChainParams,
      this.encryptionService
    );

    if (this.settings.enableEncryption) {
      await this.saveSettings();
    }

<<<<<<< HEAD
    this.dbVectorStores = new PouchDB<VectorStoreDocument>('copilot_vector_stores');
    this.embeddingsManager = EmbeddingsManager.getInstance(langChainParams);
=======
    this.dbPrompts = new PouchDB<CustomPrompt>("copilot_custom_prompts");

    this.dbVectorStores = new PouchDB<VectorStoreDocument>(
      "copilot_vector_stores"
    );
>>>>>>> a56e8d9b

    VectorDBManager.initializeDB(this.dbVectorStores);
    VectorDBManager.setChunkSize(this.settings.embeddingChunkSize);
    VectorDBManager.setEmbeddingProvider(this.settings.embeddingProvider);

    this.registerView(
      CHAT_VIEWTYPE,
      (leaf: WorkspaceLeaf) => new CopilotView(leaf, this)
    );

    this.addCommand({
      id: "chat-toggle-window",
      name: "Toggle Copilot Chat Window",
      callback: () => {
        this.toggleView();
      },
    });

    this.addCommand({
      id: "chat-toggle-window-note-area",
      name: "Toggle Copilot Chat Window in Note Area",
      callback: () => {
        this.toggleViewNoteArea();
      },
    });

    this.addRibbonIcon("message-square", "Copilot Chat", (evt: MouseEvent) => {
      this.toggleView();
    });

    registerBuiltInCommands(this);

    this.addCommand({
      id: "add-custom-prompt",
      name: "Add custom prompt",
      editorCallback: (editor: Editor) => {
        new AddPromptModal(this.app, async (title: string, prompt: string) => {
          try {
            // Save the prompt to the database
            await this.dbPrompts.put({ _id: title, prompt: prompt });
            new Notice("Custom prompt saved successfully.");
          } catch (e) {
            new Notice(
              "Error saving custom prompt. Please check if the title already exists."
            );
            console.error(e);
          }
        }).open();
      },
    });

    this.addCommand({
      id: "apply-custom-prompt",
      name: "Apply custom prompt",
      editorCallback: (editor: Editor) => {
        this.fetchPromptTitles().then((promptTitles: string[]) => {
          new ListPromptModal(
            this.app,
            promptTitles,
            async (promptTitle: string) => {
              if (!promptTitle) {
                new Notice("Please select a prompt title.");
                return;
              }
              try {
                const doc = (await this.dbPrompts.get(
                  promptTitle
                )) as CustomPrompt;
                if (!doc.prompt) {
                  new Notice(
                    `No prompt found with the title "${promptTitle}".`
                  );
                  return;
                }
                this.processCustomPrompt(
                  editor,
                  "applyCustomPrompt",
                  doc.prompt
                );
              } catch (err) {
                if (err.name === "not_found") {
                  new Notice(
                    `No prompt found with the title "${promptTitle}".`
                  );
                } else {
                  console.error(err);
                  new Notice("An error occurred.");
                }
              }
            }
          ).open();
        });
      },
    });

    this.addCommand({
      id: "apply-adhoc-prompt",
      name: "Apply ad-hoc custom prompt",
      editorCallback: async (editor: Editor) => {
        const modal = new AdhocPromptModal(
          this.app,
          async (adhocPrompt: string) => {
            try {
              this.processCustomPrompt(editor, "applyAdhocPrompt", adhocPrompt);
            } catch (err) {
              console.error(err);
              new Notice("An error occurred.");
            }
          }
        );

        modal.open();
      },
    });

    this.addCommand({
      id: "delete-custom-prompt",
      name: "Delete custom prompt",
      checkCallback: (checking: boolean) => {
        if (checking) {
          return true;
        }

        this.fetchPromptTitles().then((promptTitles: string[]) => {
          new ListPromptModal(
            this.app,
            promptTitles,
            async (promptTitle: string) => {
              if (!promptTitle) {
                new Notice("Please select a prompt title.");
                return;
              }

              try {
                const doc = await this.dbPrompts.get(promptTitle);
                if (doc._rev) {
                  await this.dbPrompts.remove(
                    doc as PouchDB.Core.RemoveDocument
                  );
                  new Notice(`Prompt "${promptTitle}" has been deleted.`);
                } else {
                  new Notice(
                    `Failed to delete prompt "${promptTitle}": No revision found.`
                  );
                }
              } catch (err) {
                if (err.name === "not_found") {
                  new Notice(
                    `No prompt found with the title "${promptTitle}".`
                  );
                } else {
                  console.error(err);
                  new Notice("An error occurred while deleting the prompt.");
                }
              }
            }
          ).open();
        });

        return true;
      },
    });

    this.addCommand({
      id: "edit-custom-prompt",
      name: "Edit custom prompt",
      checkCallback: (checking: boolean) => {
        if (checking) {
          return true;
        }

        this.fetchPromptTitles().then((promptTitles: string[]) => {
          new ListPromptModal(
            this.app,
            promptTitles,
            async (promptTitle: string) => {
              if (!promptTitle) {
                new Notice("Please select a prompt title.");
                return;
              }

              try {
                const doc = (await this.dbPrompts.get(
                  promptTitle
                )) as CustomPrompt;
                if (doc.prompt) {
                  new AddPromptModal(
                    this.app,
                    (title: string, newPrompt: string) => {
                      this.dbPrompts.put({
                        ...doc,
                        prompt: newPrompt,
                      });
                      new Notice(`Prompt "${title}" has been updated.`);
                    },
                    doc._id,
                    doc.prompt,
                    true
                  ).open();
                } else {
                  new Notice(
                    `No prompt found with the title "${promptTitle}".`
                  );
                }
              } catch (err) {
                if (err.name === "not_found") {
                  new Notice(
                    `No prompt found with the title "${promptTitle}".`
                  );
                } else {
                  console.error(err);
                  new Notice("An error occurred.");
                }
              }
            }
          ).open();
        });

        return true;
      },
    });

    this.addCommand({
      id: "clear-local-vector-store",
      name: "Clear local vector store",
      callback: async () => {
        try {
          // Clear the vectorstore db
          await this.dbVectorStores.destroy();
          // Reinitialize the database
          this.dbVectorStores = new PouchDB<VectorStoreDocument>(
            "copilot_vector_stores"
          );
          // Make sure to update the instance with VectorDBManager
          VectorDBManager.updateDBInstance(this.dbVectorStores);
          new Notice("Local vector store cleared successfully.");
          console.log(
            "Local vector store cleared successfully, new instance created."
          );
        } catch (err) {
          console.error("Error clearing the local vector store:", err);
          new Notice(
            "An error occurred while clearing the local vector store."
          );
        }
      },
    });

    this.addCommand({
<<<<<<< HEAD
      id: 'garbage-collect-vector-store',
      name: 'Garbage collect vector store (remove files that no longer exist in vault)',
      callback: async () => {
        try {
          const files = this.app.vault.getMarkdownFiles()
          const filePaths = files.map((file) => file.path)
          const indexedFiles = await VectorDBManager.getNoteFiles()
          const indexedFilePaths = indexedFiles.map((file) => file.path)
          const filesToDelete = indexedFilePaths.filter((filePath) => !filePaths.includes(filePath))

          const deletePromises = filesToDelete.map(async (filePath) => {
            VectorDBManager.removeMemoryVectors(VectorDBManager.getDocumentHash(filePath));
          })

          await Promise.all(deletePromises);

          new Notice('Local vector store garbage collected successfully.');
          console.log('Local vector store garbage collected successfully, new instance created.');
        } catch (err) {
          console.error("Error clearing the local vector store:", err);
          new Notice('An error occurred while clearing the local vector store.');
        }
      }
    });

    this.addCommand({
      id: 'save-vault-to-vector-store',
      name: 'Save vault to vector store',
      callback: async () => {
        try {
          const indexedFileCount = await this.saveVaultToVectorStore();

          new Notice(`${indexedFileCount} vault files saved to vector store successfully.`);
          console.log(`${indexedFileCount} vault files saved to vector store successfully.`);
        } catch (err) {
          console.error("Error saving vault to vector store:", err);
          new Notice('An error occurred while saving vault to vector store.');
        }
      }
    })

    this.addCommand({
      id: 'set-chat-note-context',
      name: 'Set note context for Chat mode',
=======
      id: "set-chat-note-context",
      name: "Set note context for Chat mode",
>>>>>>> a56e8d9b
      callback: async () => {
        new ChatNoteContextModal(
          this.app,
          this.settings,
          async (path: string, tags: string[]) => {
            // Store the path in the plugin's settings, default to empty string
            this.settings.chatNoteContextPath = path;
            this.settings.chatNoteContextTags = tags;
            await this.saveSettings();
          }
        ).open();
      },
    });

    this.registerEvent(this.app.vault.on('delete', (file) => {
      const docHash = VectorDBManager.getDocumentHash(file.path)
      VectorDBManager.removeMemoryVectors(docHash);
    }))

    this.registerEvent(this.app.vault.on('rename', async (abstractFile, oldPath) => {
      if (this.settings.saveVaultToVectorStore !== VAULT_VECTOR_STORE_STRATEGY.ON_STARTUP_AND_SAVE) return;

      const file = this.app.vault.getFiles().filter((file) => file.path === abstractFile.path).pop()
      if (!file) {
        new Notice('File not found.');
        return;
      }

      await this.saveFileToVectorStore(file)

      const oldDocHash = VectorDBManager.getDocumentHash(oldPath)
      await VectorDBManager.removeMemoryVectors(oldDocHash);
    }))

    this.registerEvent(this.app.vault.on('create', async (abstractFile) => {
      if (this.settings.saveVaultToVectorStore !== VAULT_VECTOR_STORE_STRATEGY.ON_STARTUP_AND_SAVE) return;

      const file = this.app.vault.getFiles().filter((file) => file.path === abstractFile.path).pop()
      if (!file) {
        new Notice('File not found.');
        return;
      }

      await this.saveFileToVectorStore(file)
    }))

    this.registerEvent(this.app.vault.on('modify', async (abstractFile) => {
      if (this.settings.saveVaultToVectorStore !== VAULT_VECTOR_STORE_STRATEGY.ON_STARTUP_AND_SAVE) return;

      const file = this.app.vault.getFiles().filter((file) => file.path === abstractFile.path).pop()
      if (!file) {
        new Notice('File not found.');
        return;
      }

      await this.saveFileToVectorStore(file)
    }))

    // Save vault to vector store on startup and after loading all commands
    // This can take a while, so we don't want to block the startup process
    if (this.settings.saveVaultToVectorStore === VAULT_VECTOR_STORE_STRATEGY.ON_STARTUP || this.settings.saveVaultToVectorStore === VAULT_VECTOR_STORE_STRATEGY.ON_STARTUP_AND_SAVE) {
      try {
        await this.saveVaultToVectorStore();
      } catch (err) {
        console.error("Error saving vault to vector store:", err);
        new Notice('An error occurred while saving vault to vector store.');
      }
    }

  }

  async saveFileToVectorStore(file: TFile): Promise<void> {
    const embeddingInstance = this.embeddingsManager.getEmbeddingsAPI();
    if (!embeddingInstance) {
      new Notice('Embedding instance not found.');
      return;
    }
    const fileContent = await this.app.vault.cachedRead(file)
    const fileMetadata = this.app.metadataCache.getFileCache(file)
    const noteFile = {
      basename: file.basename,
      path: file.path,
      mtime: file.stat.mtime,
      content: fileContent,
      metadata: fileMetadata?.frontmatter ?? {},
    }
    VectorDBManager.indexFile(noteFile, embeddingInstance)
  }

  async saveVaultToVectorStore(overwrite?: boolean): Promise<number> {
    const embeddingInstance = this.embeddingsManager.getEmbeddingsAPI();
    if (!embeddingInstance) {
      throw new Error('Embedding instance not found.');
    }
    const latestMtime = await VectorDBManager.getLatestFileMtime()

    const files = this.app.vault.getMarkdownFiles().filter((file) => {
      if (!latestMtime || overwrite) return true
      return file.stat.mtime > latestMtime
    })
    const fileContents: string[] = await Promise.all(
      files.map((file) => this.app.vault.cachedRead(file))
    )
    const fileMetadatas = files.map((file) => this.app.metadataCache.getFileCache(file))

    const loadPromises = files.map(async (file, index) => {
      const noteFile = {
        basename: file.basename,
        path: file.path,
        mtime: file.stat.mtime,
        content: fileContents[index],
        metadata: fileMetadatas[index]?.frontmatter ?? {},
      }
      return VectorDBManager.indexFile(noteFile, embeddingInstance)
    })

    await Promise.all(loadPromises);

    return files.length;
  }

  async processText(
    editor: Editor,
    eventType: string,
    eventSubtype?: string,
    checkSelectedText = true
  ) {
    const selectedText = editor.getSelection();

    const isChatWindowActive =
      this.app.workspace.getLeavesOfType(CHAT_VIEWTYPE).length > 0;

    if (!isChatWindowActive) {
      await this.activateView();
    }

    // Without the timeout, the view is not yet active
    setTimeout(() => {
      const activeCopilotView = this.app.workspace
        .getLeavesOfType(CHAT_VIEWTYPE)
        .find((leaf) => leaf.view instanceof CopilotView)?.view as CopilotView;
      if (activeCopilotView && (!checkSelectedText || selectedText)) {
        activeCopilotView.emitter.emit(eventType, selectedText, eventSubtype);
      }
    }, 0);
  }

  processSelection(editor: Editor, eventType: string, eventSubtype?: string) {
    this.processText(editor, eventType, eventSubtype);
  }

  processCustomPrompt(editor: Editor, eventType: string, customPrompt: string) {
    this.processText(editor, eventType, customPrompt, false);
  }

  toggleView() {
    const leaves = this.app.workspace.getLeavesOfType(CHAT_VIEWTYPE);
    leaves.length > 0 ? this.deactivateView() : this.activateView();
  }

  async activateView() {
    this.app.workspace.detachLeavesOfType(CHAT_VIEWTYPE);
    this.activateViewPromise = this.app.workspace
      .getRightLeaf(false)
      .setViewState({
        type: CHAT_VIEWTYPE,
        active: true,
      });
    await this.activateViewPromise;
    this.app.workspace.revealLeaf(
      this.app.workspace.getLeavesOfType(CHAT_VIEWTYPE)[0]
    );
    this.chatIsVisible = true;
  }

  async deactivateView() {
    this.app.workspace.detachLeavesOfType(CHAT_VIEWTYPE);
    this.chatIsVisible = false;
  }

  async toggleViewNoteArea() {
    const leaves = this.app.workspace.getLeavesOfType(CHAT_VIEWTYPE);
    leaves.length > 0 ? this.deactivateView() : this.activateViewNoteArea();
  }

  async activateViewNoteArea() {
    this.app.workspace.detachLeavesOfType(CHAT_VIEWTYPE);
    this.activateViewPromise = this.app.workspace.getLeaf(true).setViewState({
      type: CHAT_VIEWTYPE,
      active: true,
    });
    await this.activateViewPromise;
    this.app.workspace.revealLeaf(
      this.app.workspace.getLeavesOfType(CHAT_VIEWTYPE)[0]
    );
    this.chatIsVisible = true;
  }

  async loadSettings() {
    this.settings = Object.assign({}, DEFAULT_SETTINGS, await this.loadData());
  }

  async saveSettings(): Promise<void> {
    if (this.settings.enableEncryption) {
      // Encrypt all API keys before saving
      this.encryptionService.encryptAllKeys();
    }
    await this.saveData(this.settings);
  }

  async fetchPromptTitles(): Promise<string[]> {
    const response = await this.dbPrompts.allDocs({ include_docs: true });
    return response.rows
      .map((row) => (row.doc as CustomPrompt)?._id)
      .filter(Boolean) as string[];
  }

  getChainManagerParams(): LangChainParams {
    const {
      openAIApiKey,
      huggingfaceApiKey,
      cohereApiKey,
      anthropicApiKey,
      azureOpenAIApiKey,
      azureOpenAIApiInstanceName,
      azureOpenAIApiDeploymentName,
      azureOpenAIApiVersion,
      azureOpenAIApiEmbeddingDeploymentName,
      googleApiKey,
      openRouterAiApiKey,
      openRouterModel,
      embeddingModel,
      temperature,
      maxTokens,
      contextTurns,
      embeddingProvider,
      ollamaModel,
      ollamaBaseUrl,
      lmStudioBaseUrl,
    } = sanitizeSettings(this.settings);
    return {
      openAIApiKey,
      huggingfaceApiKey,
      cohereApiKey,
      anthropicApiKey,
      azureOpenAIApiKey,
      azureOpenAIApiInstanceName,
      azureOpenAIApiDeploymentName,
      azureOpenAIApiVersion,
      azureOpenAIApiEmbeddingDeploymentName,
      googleApiKey,
      openRouterAiApiKey,
      openRouterModel: openRouterModel || DEFAULT_SETTINGS.openRouterModel,
      ollamaModel: ollamaModel || DEFAULT_SETTINGS.ollamaModel,
      ollamaBaseUrl: ollamaBaseUrl || DEFAULT_SETTINGS.ollamaBaseUrl,
      lmStudioBaseUrl: lmStudioBaseUrl || DEFAULT_SETTINGS.lmStudioBaseUrl,
      model: this.settings.defaultModel,
      modelDisplayName: this.settings.defaultModelDisplayName,
      embeddingModel: embeddingModel || DEFAULT_SETTINGS.embeddingModel,
      temperature: Number(temperature),
      maxTokens: Number(maxTokens),
      systemMessage: this.settings.userSystemPrompt || DEFAULT_SYSTEM_PROMPT,
      chatContextTurns: Number(contextTurns),
      embeddingProvider: embeddingProvider,
      chainType: ChainType.LLM_CHAIN, // Set LLM_CHAIN as default ChainType
      options: { forceNewCreation: true } as SetChainOptions,
      openAIProxyBaseUrl: this.settings.openAIProxyBaseUrl,
      openAIProxyModelName: this.settings.openAIProxyModelName,
      openAIEmbeddingProxyBaseUrl: this.settings.openAIEmbeddingProxyBaseUrl,
      openAIEmbeddingProxyModelName:
        this.settings.openAIEmbeddingProxyModelName,
    };
  }
}<|MERGE_RESOLUTION|>--- conflicted
+++ resolved
@@ -1,35 +1,18 @@
-<<<<<<< HEAD
-import ChainManager from '@/LLMProviders/chainManager';
+import ChainManager from "@/LLMProviders/chainManager";
 import EmbeddingsManager from '@/LLMProviders/embeddingManager';
-import { LangChainParams, SetChainOptions } from '@/aiParams';
-import { ChainType } from '@/chainFactory';
-=======
-import ChainManager from "@/LLMProviders/chainManager";
 import { LangChainParams, SetChainOptions } from "@/aiParams";
 import { ChainType } from "@/chainFactory";
 import { registerBuiltInCommands } from "@/commands";
->>>>>>> a56e8d9b
 import { AddPromptModal } from "@/components/AddPromptModal";
 import { AdhocPromptModal } from "@/components/AdhocPromptModal";
 import { ChatNoteContextModal } from "@/components/ChatNoteContextModal";
 import CopilotView from "@/components/CopilotView";
 import { ListPromptModal } from "@/components/ListPromptModal";
 import {
-<<<<<<< HEAD
-  CHAT_VIEWTYPE, DEFAULT_SETTINGS, DEFAULT_SYSTEM_PROMPT, VAULT_VECTOR_STORE_STRATEGY,
-} from '@/constants';
-import { CustomPrompt } from '@/customPromptProcessor';
-import { CopilotSettingTab, CopilotSettings } from '@/settings/SettingsPage';
-import SharedState from '@/sharedState';
-import { sanitizeSettings } from "@/utils";
-import VectorDBManager, { VectorStoreDocument } from '@/vectorDBManager';
-import { Server } from 'http';
-import { Editor, Notice, Plugin, TFile, WorkspaceLeaf } from 'obsidian';
-import PouchDB from 'pouchdb';
-=======
   CHAT_VIEWTYPE,
   DEFAULT_SETTINGS,
   DEFAULT_SYSTEM_PROMPT,
+  VAULT_VECTOR_STORE_STRATEGY,
 } from "@/constants";
 import { CustomPrompt } from "@/customPromptProcessor";
 import EncryptionService from "@/encryptionService";
@@ -38,9 +21,8 @@
 import { sanitizeSettings } from "@/utils";
 import VectorDBManager, { VectorStoreDocument } from "@/vectorDBManager";
 import { Server } from "http";
-import { Editor, Notice, Plugin, WorkspaceLeaf } from "obsidian";
+import { Editor, Notice, Plugin, TFile, WorkspaceLeaf } from "obsidian";
 import PouchDB from "pouchdb";
->>>>>>> a56e8d9b
 
 export default class CopilotPlugin extends Plugin {
   settings: CopilotSettings;
@@ -52,11 +34,8 @@
   chatIsVisible = false;
   dbPrompts: PouchDB.Database;
   dbVectorStores: PouchDB.Database;
-<<<<<<< HEAD
   embeddingsManager: EmbeddingsManager;
-=======
   encryptionService: EncryptionService;
->>>>>>> a56e8d9b
   server: Server | null = null;
 
   isChatVisible = () => this.chatIsVisible;
@@ -77,16 +56,9 @@
       await this.saveSettings();
     }
 
-<<<<<<< HEAD
     this.dbVectorStores = new PouchDB<VectorStoreDocument>('copilot_vector_stores');
-    this.embeddingsManager = EmbeddingsManager.getInstance(langChainParams);
-=======
+    this.embeddingsManager = EmbeddingsManager.getInstance(langChainParams, this.encryptionService);
     this.dbPrompts = new PouchDB<CustomPrompt>("copilot_custom_prompts");
-
-    this.dbVectorStores = new PouchDB<VectorStoreDocument>(
-      "copilot_vector_stores"
-    );
->>>>>>> a56e8d9b
 
     VectorDBManager.initializeDB(this.dbVectorStores);
     VectorDBManager.setChunkSize(this.settings.embeddingChunkSize);
@@ -336,7 +308,6 @@
     });
 
     this.addCommand({
-<<<<<<< HEAD
       id: 'garbage-collect-vector-store',
       name: 'Garbage collect vector store (remove files that no longer exist in vault)',
       callback: async () => {
@@ -381,10 +352,6 @@
     this.addCommand({
       id: 'set-chat-note-context',
       name: 'Set note context for Chat mode',
-=======
-      id: "set-chat-note-context",
-      name: "Set note context for Chat mode",
->>>>>>> a56e8d9b
       callback: async () => {
         new ChatNoteContextModal(
           this.app,
