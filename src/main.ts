import { BrevilabsClient } from "@/LLMProviders/brevilabsClient";
import ProjectManager from "@/LLMProviders/projectManager";
import { CustomModel, getCurrentProject } from "@/aiParams";
import { AutocompleteService } from "@/autocomplete/autocompleteService";
import { parseChatContent, updateChatMemory } from "@/chatUtils";
import { registerCommands } from "@/commands";
import CopilotView from "@/components/CopilotView";
import { APPLY_VIEW_TYPE, ApplyView } from "@/components/composer/ApplyView";
import { LoadChatHistoryModal } from "@/components/modals/LoadChatHistoryModal";

import { ABORT_REASON, CHAT_VIEWTYPE, DEFAULT_OPEN_AREA, EVENT_NAMES } from "@/constants";
import { registerContextMenu } from "@/commands/contextMenu";
import { encryptAllKeys } from "@/encryptionService";
import { logInfo } from "@/logger";
import { checkIsPlusUser } from "@/plusUtils";
import { HybridRetriever } from "@/search/hybridRetriever";
import VectorStoreManager from "@/search/vectorStoreManager";
import { CopilotSettingTab } from "@/settings/SettingsPage";
import {
  getModelKeyFromModel,
  getSettings,
  sanitizeSettings,
  setSettings,
  subscribeToSettingsChange,
} from "@/settings/model";
import SharedState from "@/sharedState";
import { FileParserManager } from "@/tools/FileParserManager";
import {
  App,
  Editor,
  FuzzySuggestModal,
  MarkdownView,
  Menu,
  Modal,
  Notice,
  Platform,
  Plugin,
  PluginManifest,
  TFile,
  TFolder,
  WorkspaceLeaf,
} from "obsidian";
import { IntentAnalyzer } from "./LLMProviders/intentAnalyzer";
import { CustomCommandRegister } from "@/commands/customCommandRegister";
import { migrateCommands, suggestDefaultCommands } from "@/commands/migrator";

import { ChildProcess } from "child_process";
import { TranscriptionEngine } from "./asr/transcribe";
import { StatusBarReadwise } from "./asr/status";
import { FileLink } from "./asr/fileLink";
import { Timer } from "./asr/Timer";
import { Controls } from "./asr/Controls";
import { AudioHandler } from "./asr/AudioHandler";
import { AsrSettings } from "./asr/AsrSettingsTab";
import { NativeAudioRecorder } from "./asr/AudioRecorder";
import { RecordingStatus, StatusBarRecord } from "./asr/StatusBar";

export default class CopilotPlugin extends Plugin {
  // A chat history that stores the messages sent and received
  // Only reset when the user explicitly clicks "New Chat"
  sharedState: SharedState;
  projectManager: ProjectManager;
  brevilabsClient: BrevilabsClient;
  userMessageHistory: string[] = [];
  vectorStoreManager: VectorStoreManager;
  fileParserManager: FileParserManager;
  customCommandRegister: CustomCommandRegister;
  settingsUnsubscriber?: () => void;
  private autocompleteService: AutocompleteService;

  asrSettings: AsrSettings;
  timer: Timer;
  recorder: NativeAudioRecorder;
  audioHandler: AudioHandler;
  controls: Controls | null = null;
  statusBarRecord: StatusBarRecord;
  statusBarReadwise: StatusBarReadwise;

  public static plugin: Plugin;
  public static children: Array<ChildProcess> = [];
  public transcriptionEngine: TranscriptionEngine;

  private ongoingTranscriptionTasks: Array<{
    task: Promise<void>;
    abortController: AbortController;
  }> = [];
  public static transcribeFileExtensions: string[] = [
    "mp3",
    "wav",
    "webm",
    "ogg",
    "flac",
    "m4a",
    "aac",
    "amr",
    "opus",
    "aiff",
    "m3gp",
    "mp4",
    "m4v",
    "mov",
    "avi",
    "wmv",
    "flv",
    "mpeg",
    "mpg",
    "mkv",
  ];

  public setChatInput: ((input: string) => void) | undefined;

  constructor(app: App, manifest: PluginManifest) {
    super(app, manifest);
    // Additional initialization if needed
  }

  public getTranscribeableFiles = async (file: TFile) => {
    // Get all linked files in the markdown file
    const filesLinked = Object.keys(this.app.metadataCache.resolvedLinks[file.path]);

    // Now that we have all the files linked in the markdown file, we need to filter them by the file extensions we want to transcribe
    const filesToTranscribe: TFile[] = [];
    for (const linkedFilePath of filesLinked) {
      const linkedFileExtension = linkedFilePath.split(".").pop();
      if (
        linkedFileExtension === undefined ||
        !CopilotPlugin.transcribeFileExtensions.includes(linkedFileExtension.toLowerCase())
      ) {
        if (this.asrSettings.Asr_debugMode)
          console.log(
            "Skipping " +
              linkedFilePath +
              " because the file extension is not in the list of transcribeable file extensions"
          );
        continue;
      }

      // We now know that the file extension is in the list of transcribeable file extensions
      const linkedFile = this.app.vault.getAbstractFileByPath(linkedFilePath);

      // Validate that we are dealing with a file and add it to the list of verified files to transcribe
      if (linkedFile instanceof TFile) filesToTranscribe.push(linkedFile);
      else {
        if (this.asrSettings.Asr_debugMode) console.log("Could not find file " + linkedFilePath);
        continue;
      }
    }
    return filesToTranscribe;
  };

  public async transcribeAndWrite(
    parent_file: TFile,
    file: TFile,
    abortController: AbortController | null
  ) {
    try {
      if (this.asrSettings.Asr_debugMode) console.log("Transcribing " + file.path);

      const transcription = await this.transcriptionEngine.getTranscription(file);

      let fileText = await this.app.vault.read(parent_file);
      const fileLinkString = this.app.metadataCache.fileToLinktext(file, parent_file.path);
      const fileLinkStringTagged = `[[${fileLinkString}]]`;

      const startReplacementIndex =
        fileText.indexOf(fileLinkStringTagged) + fileLinkStringTagged.length;

      if (this.asrSettings.Asr_lineSpacing === "single") {
        fileText = [
          fileText.slice(0, startReplacementIndex),
          `${transcription}`,
          fileText.slice(startReplacementIndex),
        ].join(" ");
      } else {
        fileText = [
          fileText.slice(0, startReplacementIndex),
          `\n${transcription}`,
          fileText.slice(startReplacementIndex),
        ].join("");
      }

      //check if abortion signal is aborted

      if (abortController?.signal?.aborted) {
        new Notice(`Transcription of ${file.name} cancelled!`, 5 * 1000);
        return;
      }

      await this.app.vault.modify(parent_file, fileText);
    } catch (error) {
      // First check if 402 is in the error message, if so alert the user that they need to pay

      if (error?.message?.includes("402")) {
        new Notice(
          "You have exceeded the free tier.\nPlease upgrade to a paid plan at swiftink.io/pricing to continue transcribing files.\nThanks for using Swiftink!",
          10 * 1000
        );
      } else {
        if (this.asrSettings.Asr_debugMode) console.log(error);
        new Notice(`Error transcribing file: ${error}`, 10 * 1000);
      }
    } finally {
      // Clear the AbortController after completion or cancellation
      abortController = null;
    }
  }

  async onload(): Promise<void> {
    await this.loadSettings();
    this.settingsUnsubscriber = subscribeToSettingsChange(async (prev, next) => {
      if (next.enableEncryption) {
        await this.saveData(await encryptAllKeys(next));
      } else {
        await this.saveData(next);
      }
      registerCommands(this, prev, next);
    });
    this.addSettingTab(new CopilotSettingTab(this.app, this));

    // Always have one instance of sharedState in the plugin
    this.sharedState = new SharedState(this);

    this.vectorStoreManager = VectorStoreManager.getInstance();

    // Initialize BrevilabsClient
    this.brevilabsClient = BrevilabsClient.getInstance();
    this.brevilabsClient.setPluginVersion(this.manifest.version);
    checkIsPlusUser();

    // Initialize ProjectManager
    this.projectManager = ProjectManager.getInstance(this.app, this.vectorStoreManager, this);

    // Initialize FileParserManager early with other core services
    this.fileParserManager = new FileParserManager(this.brevilabsClient, this.app.vault);

    this.registerView(CHAT_VIEWTYPE, (leaf: WorkspaceLeaf) => new CopilotView(leaf, this));
    this.registerView(APPLY_VIEW_TYPE, (leaf: WorkspaceLeaf) => new ApplyView(leaf));

    this.initActiveLeafChangeHandler();

    this.addRibbonIcon("message-square", "Open Copilot Chat", (evt: MouseEvent) => {
      this.activateView();
    });

    registerCommands(this, undefined, getSettings());

    IntentAnalyzer.initTools(this.app.vault);

    this.registerEvent(
      this.app.workspace.on("editor-menu", (menu: Menu) => {
        return registerContextMenu(menu);
      })
    );

    this.registerEvent(
      this.app.workspace.on("active-leaf-change", (leaf) => {
        if (leaf && leaf.view instanceof MarkdownView) {
          const file = leaf.view.file;
          if (file) {
            const activeCopilotView = this.app.workspace
              .getLeavesOfType(CHAT_VIEWTYPE)
              .find((leaf) => leaf.view instanceof CopilotView)?.view as CopilotView;

            if (activeCopilotView) {
              const event = new CustomEvent(EVENT_NAMES.ACTIVE_LEAF_CHANGE);
              activeCopilotView.eventTarget.dispatchEvent(event);
            }
          }
        }
      })
    );

<<<<<<< HEAD
    console.log("Loading Obsidian Transcription");
    if (this.asrSettings.Asr_debugMode) console.log("Debug mode enabled");

    this.transcriptionEngine = new TranscriptionEngine(
      this,
      this.app.vault,
      this.statusBarReadwise,
      this.app
    );

    if (!Platform.isMobileApp) {
      this.statusBarReadwise = new StatusBarReadwise(this.addStatusBarItem());
      this.registerInterval(window.setInterval(() => this.statusBarReadwise.display(), 1000));
    }

    // Register the file-menu event
    this.registerEvent(this.app.workspace.on("file-menu", this.onFileMenu.bind(this)));

    this.addCommand({
      id: "obsidian-transcription-add-file",
      name: "Add File to Transcription",
      editorCallback: async () => {
        class FileSelectionModal extends Modal {
          onOpen() {
            const { contentEl } = this;
            contentEl.createEl("h2", { text: "Select files:" });
            const input = contentEl.createEl("input", {
              type: "file",
              attr: { multiple: "" },
            });
            contentEl.createEl("br");
            contentEl.createEl("br");
            const button = contentEl.createEl("button", { text: "Add file link" });
            button.addEventListener("click", () => {
              const fileList = input.files;
              if (fileList) {
                const files = Array.from(fileList);
                let path = "";
                for (const file of files) {
                  //     console.log(file)
                  //@ts-ignore
                  path = this.app.vault.getResourcePath(file).toString();
                  //console.log(path.toString())
                }
                // this.app.vault.copy

                // //@ts-ignore
                // let attachementFolder = this.app.vault.config.attachmentFolderPath;
                //@ts-ignore
                const basePath = this.app.vault.adapter.basePath;
                // console.log(attachementFolder);
                // console.log(basePath);

                const fe = new FileLink(path, basePath);

                files.forEach((file: File) => {
                  fe.embedFile(file);
                });
              }
            });
          }
        }
        new FileSelectionModal(this.app).open();
      },
    });

    this.addCommand({
      id: "obsidian-transcription-stop",
      name: "Stop Transcription",
      editorCallback: async () => {
        try {
          // Check if there is an ongoing transcription task
          if (this.ongoingTranscriptionTasks.length > 0) {
            console.log("Stopping ongoing transcription...");

            // Loop through each ongoing task and signal abort
            for (const { abortController, task } of this.ongoingTranscriptionTasks) {
              abortController.abort();
              await task.catch(() => {}); // Catch any errors during abortion
            }

            // Clear the ongoing transcription tasks after completion or cancellation
            this.ongoingTranscriptionTasks = [];
          } else {
            new Notice("No ongoing transcription to stop", 5 * 1000);
          }
        } catch (error) {
          console.error("Error stopping transcription:", error);
        }
      },
    });

    this.addCommand({
      id: "obsidian-transcription-transcribe-all-in-view",
      name: "Transcribe all files in view",
      editorCallback: async (editor: Editor, view: MarkdownView) => {
        if (view.file === null) return;

        const filesToTranscribe = await this.getTranscribeableFiles(view.file);
        const fileNames = filesToTranscribe.map((file) => file.name).join(", ");
        new Notice(`Files Selected: ${fileNames}`, 5 * 1000);
        for (const fileToTranscribe of filesToTranscribe) {
          const abortController = new AbortController();
          const task = this.transcribeAndWrite(view.file, fileToTranscribe, abortController);
          this.ongoingTranscriptionTasks.push({ task, abortController });
          await task;
        }
      },
    });

    this.addCommand({
      id: "obsidian-transcription-transcribe-specific-file-in-view",
      name: "Transcribe file in view",
      editorCallback: async (editor: Editor, view: MarkdownView) => {
        // Get the current filepath
        if (view.file === null) return;

        const filesToTranscribe = await this.getTranscribeableFiles(view.file);

        // Now that we have all the files to transcribe, we can prompt the user to choose which one they want to transcribe

        class FileSelectionModal extends FuzzySuggestModal<TFile> {
          public transcriptionInstance: CopilotPlugin; // Reference to Transcription instance

          constructor(app: App, transcriptionInstance: CopilotPlugin) {
            super(app);
            this.transcriptionInstance = transcriptionInstance;
          }

          getItems(): TFile[] {
            return filesToTranscribe;
          }

          getItemText(file: TFile): string {
            return file.name;
          }

          async onChooseItem(file: TFile) {
            if (view.file === null) return;

            new Notice(`File Selected: ${file.name}`, 5 * 1000);
            const abortController = new AbortController();
            const task = this.transcriptionInstance.transcribeAndWrite(
              view.file,
              file,
              abortController
            );
            this.transcriptionInstance.ongoingTranscriptionTasks.push({
              task,
              abortController,
            });
            await task;
          }
        }

        new FileSelectionModal(this.app, this).open();
      },
    });

    // Kill child processes when the plugin is unloaded
    this.app.workspace.on("quit", () => {
      CopilotPlugin.children.forEach((child) => {
        child.kill();
      });
    });

    // This adds a settings tab so the user can configure various aspects of the plugin
    //this.addSettingTab(new TranscriptionSettingTab(this.app, this));
    console.log("Loading Obsidian Whisper");

    this.addRibbonIcon("activity", "Open recording controls", (evt) => {
      this.openRecordingControls();
    });

    //this.addSettingTab(new WhisperSettingsTab(this.app, this));

    this.timer = new Timer();
    this.audioHandler = new AudioHandler(this);
    this.recorder = new NativeAudioRecorder();

    this.statusBarRecord = new StatusBarRecord(this);
    this.addCommand({
      id: "start-stop-recording",
      name: "Start/stop recording",
      callback: async () => {
        if (this.statusBarRecord.status !== RecordingStatus.Recording) {
          this.statusBarRecord.updateStatus(RecordingStatus.Recording);
          await this.recorder.startRecording();
        } else {
          this.statusBarRecord.updateStatus(RecordingStatus.Processing);
          const audioBlob = await this.recorder.stopRecording();
          const extension = this.recorder.getMimeType()?.split("/")[1];
          const fileName = `${new Date().toISOString().replace(/[:.]/g, "-")}.${extension}`;
          // Use audioBlob to send or save the recorded audio as needed
          await this.audioHandler.sendAudioData(audioBlob, fileName);
          this.statusBarRecord.updateStatus(RecordingStatus.Idle);
        }
      },
      hotkeys: [
        {
          modifiers: ["Alt"],
          key: "Q",
        },
      ],
    });

    this.addCommand({
      id: "upload-audio-file",
      name: "Upload audio file",
      callback: () => {
        // Create an input element for file selection
        const fileInput = document.createElement("input");
        fileInput.type = "file";
        fileInput.accept = "audio/*"; // Accept only audio files

        // Handle file selection
        fileInput.onchange = async (event) => {
          const files = (event.target as HTMLInputElement).files;
          if (files && files.length > 0) {
            const file = files[0];
            const fileName = file.name;
            const audioBlob = file.slice(0, file.size, file.type);
            // Use audioBlob to send or save the uploaded audio as needed
            await this.audioHandler.sendAudioData(audioBlob, fileName);
          }
        };

        // Programmatically open the file dialog
        fileInput.click();
      },
    });

    this.addCommand({
      id: "open-recording-controls",
      name: "打开录音控制面板",
      callback: () => {
        this.openRecordingControls();
      },
    });
    this.registerEditorMenu();
  }

  onFileMenu(menu: Menu, file: TFile) {
    const parentFile = this.app.workspace.getActiveFile();

    // Check if the parent file is not null and the file is of a type you want to handle
    if (parentFile instanceof TFile && file instanceof TFile) {
      // Get the file extension
      const fileExtension = file.extension?.toLowerCase();

      // Check if the file extension is in the allowed list
      if (fileExtension && CopilotPlugin.transcribeFileExtensions.includes(fileExtension)) {
        // Add a new item to the right-click menu
        menu.addItem((item) => {
          item
            .setTitle("Transcribe")
            .setIcon("headphones")
            .onClick(async () => {
              // Handle the click event
              const abortController = new AbortController();
              const task = this.transcribeAndWrite(parentFile, file, abortController);
              this.ongoingTranscriptionTasks.push({
                task,
                abortController,
              });
              await task;
            });
        });
      }
    }
=======
    // Initialize autocomplete service
    this.autocompleteService = AutocompleteService.getInstance(this);
    this.customCommandRegister = new CustomCommandRegister(this, this.app.vault);
    this.app.workspace.onLayoutReady(() => {
      this.customCommandRegister.initialize().then(migrateCommands).then(suggestDefaultCommands);
    });
>>>>>>> 607b3c09
  }

  async onunload() {
    if (this.vectorStoreManager) {
      this.vectorStoreManager.onunload();
    }

    if (this.projectManager) {
      this.projectManager.onunload();
    }

    this.customCommandRegister.cleanup();
    this.settingsUnsubscriber?.();
    this.autocompleteService?.destroy();

<<<<<<< HEAD
    console.log("Copilot plugin unloaded");

    if (this.asrSettings.Asr_debugMode) console.log("Unloading Obsidian Transcription");
=======
    logInfo("Copilot plugin unloaded");
>>>>>>> 607b3c09
  }

  updateUserMessageHistory(newMessage: string) {
    this.userMessageHistory = [...this.userMessageHistory, newMessage];
  }

  async autosaveCurrentChat() {
    if (getSettings().autosaveChat) {
      const chatView = this.app.workspace.getLeavesOfType(CHAT_VIEWTYPE)[0]?.view as CopilotView;
      if (chatView && chatView.sharedState.chatHistory.length > 0) {
        await chatView.saveChat();
      }
    }
  }

  async processText(
    editor: Editor,
    eventType: string,
    eventSubtype?: string,
    checkSelectedText = true
  ) {
    const selectedText = await editor.getSelection();

    const isChatWindowActive = this.app.workspace.getLeavesOfType(CHAT_VIEWTYPE).length > 0;

    if (!isChatWindowActive) {
      await this.activateView();
    }

    // Without the timeout, the view is not yet active
    setTimeout(() => {
      const activeCopilotView = this.app.workspace
        .getLeavesOfType(CHAT_VIEWTYPE)
        .find((leaf) => leaf.view instanceof CopilotView)?.view as CopilotView;
      if (activeCopilotView && (!checkSelectedText || selectedText)) {
        const event = new CustomEvent(eventType, { detail: { selectedText, eventSubtype } });
        activeCopilotView.eventTarget.dispatchEvent(event);
      }
    }, 0);
  }

  processSelection(editor: Editor, eventType: string, eventSubtype?: string) {
    this.processText(editor, eventType, eventSubtype);
  }

  emitChatIsVisible() {
    const activeCopilotView = this.app.workspace
      .getLeavesOfType(CHAT_VIEWTYPE)
      .find((leaf) => leaf.view instanceof CopilotView)?.view as CopilotView;

    if (activeCopilotView) {
      const event = new CustomEvent(EVENT_NAMES.CHAT_IS_VISIBLE);
      activeCopilotView.eventTarget.dispatchEvent(event);
    }
  }

  initActiveLeafChangeHandler() {
    this.registerEvent(
      this.app.workspace.on("active-leaf-change", (leaf) => {
        if (!leaf) {
          return;
        }
        if (leaf.getViewState().type === CHAT_VIEWTYPE) {
          this.emitChatIsVisible();
        }
      })
    );
  }

  private getCurrentEditorOrDummy(): Editor {
    const activeView = this.app.workspace.getActiveViewOfType(MarkdownView);
    return {
      getSelection: () => {
        const selection = activeView?.editor?.getSelection();
        if (selection) return selection;
        // Default to the entire active file if no selection
        const activeFile = this.app.workspace.getActiveFile();
        return activeFile ? this.app.vault.cachedRead(activeFile) : "";
      },
      replaceSelection: activeView?.editor?.replaceSelection.bind(activeView.editor) || (() => {}),
    } as Partial<Editor> as Editor;
  }

  processCustomPrompt(eventType: string, customPrompt: string) {
    const editor = this.getCurrentEditorOrDummy();
    this.processText(editor, eventType, customPrompt, false);
  }

  toggleView() {
    const leaves = this.app.workspace.getLeavesOfType(CHAT_VIEWTYPE);
    if (leaves.length > 0) {
      this.deactivateView();
    } else {
      this.activateView();
    }
  }

  async activateView(): Promise<void> {
    const leaves = this.app.workspace.getLeavesOfType(CHAT_VIEWTYPE);
    if (leaves.length === 0) {
      if (getSettings().defaultOpenArea === DEFAULT_OPEN_AREA.VIEW) {
        await this.app.workspace.getRightLeaf(false).setViewState({
          type: CHAT_VIEWTYPE,
          active: true,
        });
      } else {
        await this.app.workspace.getLeaf(true).setViewState({
          type: CHAT_VIEWTYPE,
          active: true,
        });
      }
    } else {
      this.app.workspace.revealLeaf(leaves[0]);
    }
    this.emitChatIsVisible();
  }

  async deactivateView() {
    this.app.workspace.detachLeavesOfType(CHAT_VIEWTYPE);
  }

  async loadSettings() {
    const savedSettings = await this.loadData();
    const sanitizedSettings = sanitizeSettings(savedSettings);
    setSettings(sanitizedSettings);
    this.asrSettings = Object.assign({}, sanitizedSettings, await this.loadData());
  }

  registerEditorMenu() {
    this.registerEvent(
      this.app.workspace.on("editor-menu", (menu, editor, view) => {
        menu.addItem((item) => {
          item
            .setTitle("语音输入文字")
            .setIcon("microphone")
            .onClick(() => {
              this.openRecordingControls();
            });
        });
      })
    );
  }

  openRecordingControls() {
    const CustomParam = { isCopilot: false };
    if (!this.controls) {
      this.controls = new Controls(this, CustomParam);
    }
    this.controls.open();
  }
  mergeActiveModels(
    existingActiveModels: CustomModel[],
    builtInModels: CustomModel[]
  ): CustomModel[] {
    const modelMap = new Map<string, CustomModel>();

    // Create a unique key for each model, it's model (name + provider)

    // Add or update existing models in the map
    existingActiveModels.forEach((model) => {
      const key = getModelKeyFromModel(model);
      const existingModel = modelMap.get(key);
      if (existingModel) {
        // If it's a built-in model, preserve the built-in status
        modelMap.set(key, {
          ...model,
          isBuiltIn: existingModel.isBuiltIn || model.isBuiltIn,
        });
      } else {
        modelMap.set(key, model);
      }
    });

    return Array.from(modelMap.values());
  }

  async loadCopilotChatHistory() {
    const chatFiles = await this.getChatHistoryFiles();
    if (chatFiles.length === 0) {
      new Notice("No chat history found.");
      return;
    }
    new LoadChatHistoryModal(this.app, chatFiles, this.loadChatHistory.bind(this)).open();
  }

  async getChatHistoryFiles(): Promise<TFile[]> {
    const folder = this.app.vault.getAbstractFileByPath(getSettings().defaultSaveFolder);
    if (!(folder instanceof TFolder)) {
      return [];
    }

    const files = await this.app.vault.getMarkdownFiles();
    const folderFiles = files.filter((file) => file.path.startsWith(folder.path));

    // Get current project ID if in a project
    const currentProject = getCurrentProject();
    const currentProjectId = currentProject?.id;

    if (currentProjectId) {
      // In project mode: return only files with this project's ID prefix
      const projectPrefix = `${currentProjectId}__`;
      return folderFiles.filter((file) => file.basename.startsWith(projectPrefix));
    } else {
      // In non-project mode: return only files without any project ID prefix
      // This assumes project IDs always use the format projectId__ as prefix
      return folderFiles.filter((file) => {
        // Check if the filename has any projectId__ prefix pattern
        return !file.basename.match(/^[a-zA-Z0-9-]+__/);
      });
    }
  }

  async loadChatHistory(file: TFile) {
    // First autosave the current chat if the setting is enabled
    await this.autosaveCurrentChat();

    const content = await this.app.vault.read(file);
    const messages = parseChatContent(content);
    this.sharedState.clearChatHistory();
    messages.forEach((message) => this.sharedState.addMessage(message));

    // Update the chain's memory with the loaded messages
    await updateChatMemory(messages, this.projectManager.getCurrentChainManager().memoryManager);

    // Check if the Copilot view is already active
    const existingView = this.app.workspace.getLeavesOfType(CHAT_VIEWTYPE)[0];
    if (!existingView) {
      // Only activate the view if it's not already open
      this.activateView();
    } else {
      // If the view is already open, just update its content
      const copilotView = existingView.view as CopilotView;
      copilotView.updateView();
    }
  }

  async handleNewChat() {
    // First autosave the current chat if the setting is enabled
    await this.autosaveCurrentChat();

    // Abort any ongoing streams before clearing chat
    const existingView = this.app.workspace.getLeavesOfType(CHAT_VIEWTYPE)[0];
    if (existingView) {
      const copilotView = existingView.view as CopilotView;
      // Dispatch abort event to stop any ongoing streams
      const abortEvent = new CustomEvent(EVENT_NAMES.ABORT_STREAM, {
        detail: { reason: ABORT_REASON.NEW_CHAT },
      });
      copilotView.eventTarget.dispatchEvent(abortEvent);
    }

    // Clear chat history
    this.sharedState.clearChatHistory();

    // Clear chain memory
    this.projectManager.getCurrentChainManager().memoryManager.clearChatMemory();

    // Update view if it exists
    if (existingView) {
      const copilotView = existingView.view as CopilotView;
      copilotView.updateView();
    } else {
      // If view doesn't exist, open it
      await this.activateView();
    }

    // Note: UI-specific state like includeActiveNote setting is handled in the Chat component
    // This ensures proper separation of concerns between plugin logic and UI state
  }

  async newChat() {
    // Just delegate to the shared method
    await this.handleNewChat();
  }

  async customSearchDB(query: string, salientTerms: string[], textWeight: number): Promise<any[]> {
    const hybridRetriever = new HybridRetriever({
      minSimilarityScore: 0.3,
      maxK: 20,
      salientTerms: salientTerms,
      textWeight: textWeight,
    });

    const results = await hybridRetriever.getOramaChunks(query, salientTerms);
    return results.map((doc) => ({
      content: doc.pageContent,
      metadata: doc.metadata,
    }));
  }
}<|MERGE_RESOLUTION|>--- conflicted
+++ resolved
@@ -270,7 +270,13 @@
       })
     );
 
-<<<<<<< HEAD
+    // Initialize autocomplete service
+    this.autocompleteService = AutocompleteService.getInstance(this);
+    this.customCommandRegister = new CustomCommandRegister(this, this.app.vault);
+    this.app.workspace.onLayoutReady(() => {
+      this.customCommandRegister.initialize().then(migrateCommands).then(suggestDefaultCommands);
+    });
+  
     console.log("Loading Obsidian Transcription");
     if (this.asrSettings.Asr_debugMode) console.log("Debug mode enabled");
 
@@ -541,14 +547,12 @@
         });
       }
     }
-=======
     // Initialize autocomplete service
     this.autocompleteService = AutocompleteService.getInstance(this);
     this.customCommandRegister = new CustomCommandRegister(this, this.app.vault);
     this.app.workspace.onLayoutReady(() => {
       this.customCommandRegister.initialize().then(migrateCommands).then(suggestDefaultCommands);
     });
->>>>>>> 607b3c09
   }
 
   async onunload() {
@@ -556,6 +560,8 @@
       this.vectorStoreManager.onunload();
     }
 
+    if (this.asrSettings.Asr_debugMode) console.log("Unloading Obsidian Transcription");
+
     if (this.projectManager) {
       this.projectManager.onunload();
     }
@@ -564,13 +570,7 @@
     this.settingsUnsubscriber?.();
     this.autocompleteService?.destroy();
 
-<<<<<<< HEAD
-    console.log("Copilot plugin unloaded");
-
-    if (this.asrSettings.Asr_debugMode) console.log("Unloading Obsidian Transcription");
-=======
     logInfo("Copilot plugin unloaded");
->>>>>>> 607b3c09
   }
 
   updateUserMessageHistory(newMessage: string) {
