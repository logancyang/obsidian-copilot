import { BaseChatModel } from "@langchain/core/language_models/chat_models";
import { logInfo } from "@/logger";

/**
 * Model-specific adaptations for autonomous agent
 * Handles quirks and requirements of different LLM providers
 */

export interface ModelAdapter {
  /**
   * Enhance system prompt with model-specific instructions
   * @param basePrompt - The base system prompt to enhance
   * @param toolDescriptions - Available tool descriptions to include
   * @param availableToolNames - List of enabled tool names
   * @returns The enhanced system prompt
   */
  enhanceSystemPrompt(
    basePrompt: string,
    toolDescriptions: string,
    availableToolNames?: string[]
  ): string;

  /**
   * Enhance user message if needed for specific models
   * @param message - The user's message to enhance
   * @param requiresTools - Whether the message likely requires tool usage
   * @returns The enhanced user message
   */
  enhanceUserMessage(message: string, requiresTools: boolean): string;

  /**
   * Parse tool calls from model response (future: handle different formats)
   * @param response - The model's response text containing tool calls
   * @returns Array of parsed tool calls
   */
  parseToolCalls?(response: string): any[];

  /**
   * Check if model needs special handling
   * @returns True if the model requires special handling beyond base behavior
   */
  needsSpecialHandling(): boolean;

  /**
   * Sanitize response for autonomous agent mode (e.g., remove premature content)
   * @param response - The model's response text to sanitize
   * @param iteration - The current iteration number in the autonomous agent loop
   * @returns The sanitized response text
   */
  sanitizeResponse?(response: string, iteration: number): string;

  /**
   * Check if streaming should be truncated early for this model
   * @param partialResponse - The partial response text received during streaming
   * @returns True if streaming should be truncated at this point
   */
  shouldTruncateStreaming?(partialResponse: string): boolean;

  /**
   * Detect premature responses for this model
   * @param response - The model's response text to analyze
   * @returns Object indicating if premature content was detected and its type
   */
  detectPrematureResponse?(response: string): {
    hasPremature: boolean;
    type: "before" | "after" | null;
  };
}

/**
 * Base adapter with default behavior (no modifications)
 */
class BaseModelAdapter implements ModelAdapter {
  constructor(protected modelName: string) {}

  enhanceSystemPrompt(
    basePrompt: string,
    toolDescriptions: string,
    availableToolNames?: string[]
  ): string {
    const tools = availableToolNames || [];

    return `${basePrompt}

# Autonomous Agent Mode

You are now in autonomous agent mode. You can use tools to gather information and complete tasks step by step.

When you need to use a tool, format it EXACTLY like this:
<use_tool>
<name>tool_name_here</name>
<parameter_name>value</parameter_name>
<another_parameter>["array", "values"]</another_parameter>
</use_tool>

IMPORTANT: Use the EXACT parameter names as shown in the tool descriptions below. Do NOT use generic names like "param1" or "param".

## Important Tool Usage Examples:
${
  tools.includes("localSearch")
    ? `
For localSearch (searching notes in the vault):
<use_tool>
<name>localSearch</name>
<query>piano learning practice</query>
<salientTerms>["piano", "learning", "practice"]</salientTerms>
</use_tool>

For localSearch with time range (e.g., "what did I do last week"):
Step 1 - Get time range:
<use_tool>
<name>getTimeRangeMs</name>
<timeExpression>last week</timeExpression>
</use_tool>

Step 2 - Search with time range (after receiving time range result):
<use_tool>
<name>localSearch</name>
<query>what did I do</query>
<salientTerms>[]</salientTerms>
<timeRange>{"startTime": {...}, "endTime": {...}}</timeRange>
</use_tool>

For localSearch with meaningful terms (e.g., "python debugging notes from yesterday"):
Step 1 - Get time range:
<use_tool>
<name>getTimeRangeMs</name>
<timeExpression>yesterday</timeExpression>
</use_tool>

Step 2 - Search with time range:
<use_tool>
<name>localSearch</name>
<query>python debugging notes</query>
<salientTerms>["python", "debugging", "notes"]</salientTerms>
<timeRange>{"startTime": {...}, "endTime": {...}}</timeRange>
</use_tool>

For localSearch with non-English query (PRESERVE ORIGINAL LANGUAGE):
<use_tool>
<name>localSearch</name>
<query>钢琴学习</query>
<salientTerms>["钢琴", "学习"]</salientTerms>
</use_tool>
`
    : ""
}${
      tools.includes("webSearch")
        ? `
For webSearch (with empty chat history):
<use_tool>
<name>webSearch</name>
<query>piano learning techniques</query>
<chatHistory>[]</chatHistory>
</use_tool>
`
        : ""
    }
For getFileTree:
<use_tool>
<name>getFileTree</name>
</use_tool>

For time queries (IMPORTANT: Always use UTC offsets, not timezone names):
Example 1 - "what time is it" (local time):
<use_tool>
<name>getCurrentTime</name>
</use_tool>

Example 2 - "what time is it in Tokyo" (UTC+9):
<use_tool>
<name>getCurrentTime</name>
<timezoneOffset>+9</timezoneOffset>
</use_tool>

Example 3 - "what time is it in Beijing" (UTC+8):
<use_tool>
<name>getCurrentTime</name>
<timezoneOffset>+8</timezoneOffset>
</use_tool>

Example 4 - "what time is it in New York" (UTC-5 or UTC-4 depending on DST):
<use_tool>
<name>getCurrentTime</name>
<timezoneOffset>-5</timezoneOffset>
</use_tool>

Example 5 - "what time is 6pm PT in Tokyo" (PT is UTC-8 or UTC-7, Tokyo is UTC+9):
<use_tool>
<name>convertTimeBetweenTimezones</name>
<time>6pm</time>
<fromOffset>-8</fromOffset>
<toOffset>+9</toOffset>
</use_tool>
${
  tools.includes("writeToFile")
    ? `
For writeToFile:
<use_tool>
<name>writeToFile</name>
<path>path/to/note.md </path>
<content>FULL CONTENT OF THE NOTE</content>
</use_tool>
`
    : ""
}${
      tools.includes("youtubeTranscription")
        ? `
For youtubeTranscription (when user provides YouTube URLs):
<use_tool>
<name>youtubeTranscription</name>
</use_tool>
`
        : ""
    }

Available tools:
${toolDescriptions}

# CRITICAL Guidelines for calling tools

## Time-based Queries
When users ask about temporal periods (e.g., "what did I do last month", "show me notes from last week"), you MUST:
1. First call getTimeRangeMs to convert the time expression to a proper time range
2. Then use localSearch with the timeRange parameter from step 1
3. For salientTerms, ONLY use words that exist in the user's original query (excluding time expressions)

Example for "what did I do last month":
1. Call getTimeRangeMs with timeExpression: "last month"
2. Use localSearch with query matching the user's question
3. salientTerms: [] - empty because "what", "I", "do" are not meaningful search terms

Example for "meetings about project X last week":
1. Call getTimeRangeMs with timeExpression: "last week"
2. Use localSearch with query "meetings about project X"
3. salientTerms: ["meetings", "project", "X"] - these words exist in the original query
${
  tools.includes("localSearch")
    ? `
## Understanding salientTerms for localSearch
- salientTerms MUST be extracted from the user's original query - never invent new terms
- They are keywords used for BM25 full-text search to find notes containing those exact words
- Extract meaningful content words from the query (nouns, verbs, names, etc.)
- Exclude common words like "what", "I", "do", "the", "a", etc.
- Exclude time expressions like "last month", "yesterday", "last week"
- Preserve the original language - do NOT translate terms to English
`
    : ""
}
## General Guidelines
<<<<<<< HEAD
- For localSearch, you MUST always provide both "query" (string) and "salientTerms" (array of strings).
- When you need to call writeToFile, NEVER display the file content directly. Always only pass the file content to wirteToFile.
- Use replaceInFile when you want to make small edits to large files (changing specific text patterns) or just removing specific text while preserving the rest of the file content.
- Use writeToFile for major structural changes to files or when adding new content sections or the exact text to replace is uncertain.
=======
- ${tools.includes("localSearch") ? 'For localSearch, you MUST always provide both "query" (string) and "salientTerms" (array of strings).' : ""}${
      tools.includes("writeToFile")
        ? `
- When you need to call writeToFile, NEVER display the file content directly. Always only pass the file content to writeToFile.
- You MUST explicitly call writeToFile for any intent of updating or creating files.
- Do not call writeToFile tool again if the result is not accepted.
- Do not call writeToFile tool if no change needs to be made.`
        : ""
    }
>>>>>>> 393d033a
- NEVER mention tool names like "localSearch", "webSearch", etc. in your responses. Use natural language like "searching your vault", "searching the web", etc.
${
  tools.includes("youtubeTranscription")
    ? `
## YouTube Transcription Usage
- The youtubeTranscription tool should be used when the user provides YouTube URLs (youtube.com or youtu.be)
- This tool automatically extracts URLs from the user's message - you don't need to pass any parameters
- Use this tool to fetch transcripts for analysis, summarization, or answering questions about video content
`
    : ""
}${
      tools.includes("webSearch")
        ? `
## Web Search Usage Policy
IMPORTANT: The webSearch tool should ONLY be used when the user explicitly requests web/internet search using phrases like:
- "search the web for..."
- "search online for..."
- "look up on the internet..."
- "find online information about..."
- "check the web for..."
- "search Google for..." (or any search engine)

Do NOT automatically use webSearch just because information might be available online. Only use it when explicitly requested by the user.

## Web Search Usage Policy
IMPORTANT: The webSearch tool should ONLY be used when the user explicitly requests web/internet search using phrases like:
- "search the web for..."
- "search online for..."
- "look up on the internet..."
- "find online information about..."
- "check the web for..."
- "search Google for..." (or any search engine)

Do NOT automatically use webSearch just because information might be available online. Only use it when explicitly requested by the user.
`
        : ""
    }

You can use multiple tools in sequence. After each tool execution, you'll receive the results and can decide whether to use more tools or provide your final response.

Always explain your reasoning before using tools. Be conversational and clear about what you're doing.
When you've gathered enough information, provide your final response without any tool calls.

IMPORTANT: Do not include any code blocks (\`\`\`) or tool_code blocks in your responses. Only use the <use_tool> format for tool calls.

NOTE: Use individual XML parameter tags. For arrays, use JSON format like ["item1", "item2"].`;
  }

  enhanceUserMessage(message: string, requiresTools: boolean): string {
    return message;
  }

  needsSpecialHandling(): boolean {
    return false;
  }
}

/**
 * GPT-specific adapter with aggressive prompting
 */
class GPTModelAdapter extends BaseModelAdapter {
  enhanceSystemPrompt(
    basePrompt: string,
    toolDescriptions: string,
    availableToolNames?: string[]
  ): string {
    const baseSystemPrompt = super.enhanceSystemPrompt(
      basePrompt,
      toolDescriptions,
      availableToolNames
    );

    // Insert GPT-specific instructions after the base prompt
    const gptSpecificSection = `

CRITICAL FOR GPT MODELS: You MUST ALWAYS include XML tool calls in your response. Do not just describe what you plan to do - you MUST include the actual XML tool call blocks.

EXAMPLE OF CORRECT RESPONSE:
"I'll search your vault for piano learning notes.

<use_tool>
<name>localSearch</name>
<query>piano learning</query>
<salientTerms>["piano", "learning"]</salientTerms>
</use_tool>"

EXAMPLE OF INCORRECT RESPONSE (DO NOT DO THIS):
"I'll search your vault for piano learning notes."
(Missing the XML tool call)

FINAL REMINDER FOR GPT MODELS: If the user asks you to search, find, or look up anything, you MUST include the appropriate <use_tool> XML block in your very next response. Do not wait for another turn.`;

    return baseSystemPrompt + gptSpecificSection;
  }

  enhanceUserMessage(message: string, requiresTools: boolean): string {
    if (requiresTools) {
      const requiresSearch =
        message.toLowerCase().includes("find") ||
        message.toLowerCase().includes("search") ||
        message.toLowerCase().includes("my notes");

      if (requiresSearch) {
        return `${message}\n\nREMINDER: Use the <use_tool> XML format to call the localSearch tool.`;
      }
    }
    return message;
  }

  needsSpecialHandling(): boolean {
    return true;
  }
}

/**
 * Claude adapter with special handling for thinking models
 */
class ClaudeModelAdapter extends BaseModelAdapter {
  /**
   * Check if this is a Claude thinking model (3.7 Sonnet or Claude 4)
   * @returns True if the model supports thinking/reasoning modes
   */
  private isThinkingModel(): boolean {
    return (
      this.modelName.includes("claude-3-7-sonnet") ||
      this.modelName.includes("claude-sonnet-4") ||
      this.modelName.includes("claude-3.7-sonnet") ||
      this.modelName.includes("claude-4-sonnet")
    );
  }

  /**
   * Check if this is specifically Claude Sonnet 4 (has hallucination issues)
   * @returns True if the model is Claude Sonnet 4 variants
   */
  private isClaudeSonnet4(): boolean {
    return (
      this.modelName.includes("claude-sonnet-4") ||
      this.modelName.includes("claude-4-sonnet") ||
      this.modelName.includes("claude-sonnet-4-20250514")
    );
  }

  enhanceSystemPrompt(
    basePrompt: string,
    toolDescriptions: string,
    availableToolNames?: string[]
  ): string {
    const baseSystemPrompt = super.enhanceSystemPrompt(
      basePrompt,
      toolDescriptions,
      availableToolNames
    );

    // Add specific instructions for thinking models
    if (this.isThinkingModel()) {
      let thinkingModelSection = `

IMPORTANT FOR CLAUDE THINKING MODELS:
- You are a thinking model with internal reasoning capability
- Your thinking process will be automatically wrapped in <think> tags - do not manually add thinking tags
- Place ALL tool calls AFTER your thinking is complete, in the main response body
- Tool calls must be in the main response body, NOT inside thinking sections
- Format tool calls exactly as shown in the examples above
- Do not provide final answers before using tools - use tools first, then provide your response based on the results
- If you need to use tools, include them immediately after your thinking, before any final response

CORRECT FLOW FOR THINKING MODELS:
1. Think through the problem (this happens automatically)
2. Use tools to gather information (place tool calls in main response)
3. Wait for tool results
4. Provide final response based on gathered information

INCORRECT: Providing a final answer before using tools
CORRECT: Using tools first, then providing answer based on results`;

      // Add even stronger instructions specifically for Claude Sonnet 4
      if (this.isClaudeSonnet4()) {
        thinkingModelSection += `

🚨 CRITICAL INSTRUCTIONS FOR CLAUDE SONNET 4 - AUTONOMOUS AGENT MODE 🚨

⚠️  WARNING: You have a specific tendency to write complete responses immediately after tool calls. This BREAKS the autonomous agent pattern!

🔄 CORRECT AUTONOMOUS AGENT ITERATION PATTERN:
1. User asks question
2. Brief sentence about what you'll do (1 sentence max)
3. Use tools to gather information: <use_tool>...</use_tool>
4. ✋ STOP after tool calls - Do not write anything else
5. Wait for tool results (system provides them)
6. Evaluate results and either: Use more tools OR provide final answer

✅ IDEAL RESPONSE FLOW:
- Brief action statement (1 sentence)
- Tool calls
- STOP (wait for results)
- Brief transition statement (1 sentence) 
- More tool calls OR final answer

🎯 CORRECT FIRST RESPONSE PATTERN (when tools needed):
I'll search your vault for piano practice information.

<use_tool>
<name>localSearch</name>
<query>piano practice</query>
<salientTerms>["piano", "practice"]</salientTerms>
</use_tool>

🌐 MULTILINGUAL EXAMPLE (PRESERVE ORIGINAL LANGUAGE):
<use_tool>
<name>localSearch</name>
<query>ピアノの練習方法</query>
<salientTerms>["ピアノ", "練習", "方法"]</salientTerms>
</use_tool>

<use_tool>
<name>webSearch</name>
<query>piano techniques</query>
<chatHistory>[]</chatHistory>
</use_tool>

[RESPONSE ENDS HERE - NO MORE TEXT]

🎯 CORRECT FOLLOW-UP RESPONSE PATTERN:
Let me gather more specific information about practice schedules.

<use_tool>
<name>localSearch</name>
<query>practice schedule</query>
<salientTerms>["practice", "schedule"]</salientTerms>
</use_tool>

[RESPONSE ENDS HERE - NO MORE TEXT]

❌ WRONG PATTERN (DO NOT DO THIS):
<use_tool>...</use_tool>

Based on the search results, here's a complete practice plan...
[This is FORBIDDEN - you haven't received results yet!]

🔑 KEY UNDERSTANDING FOR CLAUDE 4:
- Brief 1-sentence explanations BEFORE tool calls are good
- Each response is ONE STEP in a multi-step process
- After tool calls, STOP and wait for the system to provide results
- Your thinking is automatically handled in <think> blocks

⚡ AUTONOMOUS AGENT RULES FOR CLAUDE 4:
1. If you need tools: Brief sentence + tool calls, then STOP
2. If you receive tool results: Evaluate if you need more tools
3. If you need more tools: Brief sentence + more tool calls, then STOP
4. If you have enough info: THEN provide your final response

REMEMBER: One brief sentence before tools is perfect. Nothing after tool calls.`;
      }

      return baseSystemPrompt + thinkingModelSection;
    }

    return baseSystemPrompt;
  }

  needsSpecialHandling(): boolean {
    return this.isThinkingModel();
  }

  /**
   * Detect premature responses in Claude models, especially Claude 4
   * Checks for content before tool calls (allowed in small amounts) and after tool calls (not allowed)
   * @param response - The model's response text to analyze
   * @returns Object indicating if premature content was detected and its type
   */
  detectPrematureResponse(response: string): {
    hasPremature: boolean;
    type: "before" | "after" | null;
  } {
    const firstToolCallIndex = response.indexOf("<use_tool>");

    if (firstToolCallIndex === -1) {
      // No tool calls at all, so it's either a final response or a problem
      return { hasPremature: false, type: null };
    }

    // Check content before tool calls - allow brief sentences (1-2 sentences max)
    const contentBeforeTools = response.substring(0, firstToolCallIndex).trim();
    const contentBeforeWithoutThinking = contentBeforeTools
      .replace(/<think>[\s\S]*?<\/think>/g, "")
      .trim();

    // Allow brief action statements (up to 2 sentences, 200 characters)
    const sentences = contentBeforeWithoutThinking
      .split(/[.!?]+/)
      .filter((s) => s.trim().length > 0);
    const BRIEF_STATEMENT_THRESHOLD = 200; // characters

    if (sentences.length > 2 || contentBeforeWithoutThinking.length > BRIEF_STATEMENT_THRESHOLD) {
      return { hasPremature: true, type: "before" };
    }

    // Check content after last tool call (main Claude 4 issue)
    const lastToolCallEndIndex = response.lastIndexOf("</use_tool>");
    if (lastToolCallEndIndex !== -1) {
      const contentAfterTools = response
        .substring(lastToolCallEndIndex + "</use_tool>".length)
        .trim();

      // Remove think blocks to analyze only non-thinking content
      const contentAfterWithoutThinking = contentAfterTools
        .replace(/<think>[\s\S]*?<\/think>/g, "")
        .trim();

      // Simple threshold: any substantial non-thinking content after tools is premature
      const SUBSTANTIAL_CONTENT_THRESHOLD = 100; // characters

      if (contentAfterWithoutThinking.length > SUBSTANTIAL_CONTENT_THRESHOLD) {
        return { hasPremature: true, type: "after" };
      }
    }

    return { hasPremature: false, type: null };
  }

  /**
   * Sanitize Claude 4 responses by removing premature content after tool calls
   * Preserves all think blocks while removing substantial non-thinking content
   * @param response - The model's response text to sanitize
   * @param iteration - The current iteration number (only sanitizes first iteration)
   * @returns The sanitized response text
   */
  sanitizeResponse(response: string, iteration: number): string {
    if (!this.isClaudeSonnet4() || iteration !== 1) {
      return response;
    }

    const prematureResult = this.detectPrematureResponse(response);
    if (!prematureResult.hasPremature) {
      return response;
    }

    if (prematureResult.type === "after") {
      // Simple approach: preserve ALL think blocks, remove substantial non-thinking content
      const lastToolCallEndIndex = response.lastIndexOf("</use_tool>");
      if (lastToolCallEndIndex !== -1) {
        const baseResponse = response.substring(0, lastToolCallEndIndex + "</use_tool>".length);
        const contentAfterTools = response.substring(lastToolCallEndIndex + "</use_tool>".length);

        // Extract and preserve ALL think blocks
        const thinkBlockRegex = /<think>[\s\S]*?<\/think>/g;
        const thinkBlocks = contentAfterTools.match(thinkBlockRegex) || [];

        // Return base response + all think blocks (remove everything else)
        return baseResponse + (thinkBlocks.length > 0 ? "\n" + thinkBlocks.join("\n") : "");
      }
    }

    return response;
  }

  /**
   * Check if Claude 4 streaming should be truncated to prevent hallucinated content
   * @param partialResponse - The partial response text received during streaming
   * @returns True if streaming should be truncated at this point
   */
  shouldTruncateStreaming(partialResponse: string): boolean {
    if (!this.isClaudeSonnet4()) {
      return false;
    }

    // Check if we have tool calls and substantial non-thinking content after them
    const lastToolCallEndIndex = partialResponse.lastIndexOf("</use_tool>");
    if (lastToolCallEndIndex === -1) {
      return false;
    }

    const contentAfterTools = partialResponse
      .substring(lastToolCallEndIndex + "</use_tool>".length)
      .trim();

    // Remove think blocks to analyze only non-thinking content
    const contentAfterWithoutThinking = contentAfterTools
      .replace(/<think>[\s\S]*?<\/think>/g, "")
      .trim();

    // Simple threshold: if there's substantial non-thinking content, truncate
    const STREAMING_TRUNCATE_THRESHOLD = 50;
    return contentAfterWithoutThinking.length > STREAMING_TRUNCATE_THRESHOLD;
  }
}

/**
 * Gemini adapter with aggressive tool calling prompts
 */
class GeminiModelAdapter extends BaseModelAdapter {
  enhanceSystemPrompt(
    basePrompt: string,
    toolDescriptions: string,
    availableToolNames?: string[]
  ): string {
    const baseSystemPrompt = super.enhanceSystemPrompt(
      basePrompt,
      toolDescriptions,
      availableToolNames
    );

    // Gemini needs very explicit instructions about tool usage
    const tools = availableToolNames || [];
    const hasLocalSearch = tools.includes("localSearch");

    const geminiSpecificSection = `

🚨 CRITICAL INSTRUCTIONS FOR GEMINI - AUTONOMOUS AGENT MODE 🚨

You MUST use tools to complete tasks. DO NOT ask the user questions about how to proceed.
${
  hasLocalSearch
    ? `
When the user mentions "my notes" or "my vault", use the localSearch tool.

❌ WRONG:
"Let's start by searching your notes. What kind of information should I look for?"

✅ CORRECT:
<use_tool>
<name>localSearch</name>
<query>piano</query>
<salientTerms>["piano"]</salientTerms>
</use_tool>
`
    : ""
}
GEMINI SPECIFIC RULES:
1. When user mentions "my notes" about X → use localSearch with query "X"
2. DO NOT ask clarifying questions about search terms
3. DO NOT wait for permission to use tools
4. Use tools based on the user's request

PATTERN FOR MULTI-STEP REQUESTS:
User: "based on my project roadmap notes and create summary"
Your response:
<use_tool>
<name>localSearch</name>
<query>project roadmap</query>
<salientTerms>["project", "roadmap"]</salientTerms>
</use_tool>

Remember: The user has already told you what to do. Execute it NOW with the available tools.`;

    return baseSystemPrompt + geminiSpecificSection;
  }

  enhanceUserMessage(message: string, requiresTools: boolean): string {
    if (requiresTools) {
      // Add explicit reminder for Gemini
      return `${message}\n\nREMINDER: Use the tools immediately. Do not ask questions. For "my notes", use localSearch.`;
    }
    return message;
  }

  needsSpecialHandling(): boolean {
    return true;
  }
}

/**
 * Factory to create appropriate adapter based on model
 */
export class ModelAdapterFactory {
  static createAdapter(model: BaseChatModel): ModelAdapter {
    const modelName = ((model as any).modelName || (model as any).model || "").toLowerCase();

    logInfo(`Creating model adapter for: ${modelName}`);

    // GPT models need special handling
    if (modelName.includes("gpt")) {
      logInfo("Using GPTModelAdapter");
      return new GPTModelAdapter(modelName);
    }

    // Claude models
    if (modelName.includes("claude")) {
      logInfo("Using ClaudeModelAdapter");
      return new ClaudeModelAdapter(modelName);
    }

    // Gemini models (check for both "gemini" and "google" prefixes)
    if (modelName.includes("gemini") || modelName.includes("google/gemini")) {
      logInfo("Using GeminiModelAdapter");
      return new GeminiModelAdapter(modelName);
    }

    // Copilot Plus models
    if (modelName.includes("copilot-plus")) {
      logInfo("Using BaseModelAdapter for Copilot Plus");
      return new BaseModelAdapter(modelName);
    }

    // Default adapter for unknown models
    logInfo("Using BaseModelAdapter (default)");
    return new BaseModelAdapter(modelName);
  }
}

/**
 * Helper to detect if user message likely requires tools
 * @param message - The user's message to analyze
 * @returns True if the message likely requires tool usage
 */
export function messageRequiresTools(message: string): boolean {
  const toolIndicators = [
    "find",
    "search",
    "look for",
    "look up",
    "my notes",
    "in my vault",
    "from my vault",
    "check the web",
    "search online",
    "from the internet",
    "current time",
    "what time",
    "timer",
    "youtube",
    "video",
    "transcript",
  ];

  const lowerMessage = message.toLowerCase();
  return toolIndicators.some((indicator) => lowerMessage.includes(indicator));
}<|MERGE_RESOLUTION|>--- conflicted
+++ resolved
@@ -248,22 +248,14 @@
     : ""
 }
 ## General Guidelines
-<<<<<<< HEAD
-- For localSearch, you MUST always provide both "query" (string) and "salientTerms" (array of strings).
-- When you need to call writeToFile, NEVER display the file content directly. Always only pass the file content to wirteToFile.
-- Use replaceInFile when you want to make small edits to large files (changing specific text patterns) or just removing specific text while preserving the rest of the file content.
-- Use writeToFile for major structural changes to files or when adding new content sections or the exact text to replace is uncertain.
-=======
-- ${tools.includes("localSearch") ? 'For localSearch, you MUST always provide both "query" (string) and "salientTerms" (array of strings).' : ""}${
-      tools.includes("writeToFile")
-        ? `
+${tools.includes("localSearch") ? '- For localSearch, you MUST always provide both "query" (string) and "salientTerms" (array of strings).' : ""}
+${tools.includes("writeToFile") ? `
 - When you need to call writeToFile, NEVER display the file content directly. Always only pass the file content to writeToFile.
-- You MUST explicitly call writeToFile for any intent of updating or creating files.
-- Do not call writeToFile tool again if the result is not accepted.
-- Do not call writeToFile tool if no change needs to be made.`
+- Use writeToFile for major structural changes to files or when adding new content sections or the exact text to replace is uncertain.`
         : ""
     }
->>>>>>> 393d033a
+ ${tools.includes("replaceInFile") ? "- Use replaceInFile when you want to make small edits to large files (changing specific text patterns) or just removing specific text while preserving the rest of the file content." : ""}
+    
 - NEVER mention tool names like "localSearch", "webSearch", etc. in your responses. Use natural language like "searching your vault", "searching the web", etc.
 ${
   tools.includes("youtubeTranscription")
