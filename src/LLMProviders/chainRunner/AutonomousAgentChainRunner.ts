import { MessageContent } from "@/imageProcessing/imageProcessor";
import { logError, logInfo, logWarn } from "@/logger";
import { checkIsPlusUser } from "@/plusUtils";
import { getSettings, getSystemPrompt } from "@/settings/model";
import { extractParametersFromZod, SimpleTool } from "@/tools/SimpleTool";
import { ToolRegistry } from "@/tools/ToolRegistry";
import { initializeBuiltinTools } from "@/tools/builtinTools";
import { ChatMessage } from "@/types/message";
import { getMessageRole, withSuppressedTokenWarnings } from "@/utils";
import { processToolResults } from "@/utils/toolResultUtils";
import { CopilotPlusChainRunner } from "./CopilotPlusChainRunner";
import { addChatHistoryToMessages } from "./utils/chatHistoryUtils";
import { messageRequiresTools, ModelAdapter, ModelAdapterFactory } from "./utils/modelAdapter";
import { ThinkBlockStreamer } from "./utils/ThinkBlockStreamer";
import { createToolCallMarker, updateToolCallMarker } from "./utils/toolCallParser";
import {
  deduplicateSources,
  executeSequentialToolCall,
  getToolConfirmtionMessage,
  getToolDisplayName,
  getToolEmoji,
  logToolCall,
  logToolResult,
  ToolExecutionResult,
} from "./utils/toolExecution";
<<<<<<< HEAD

import { escapeXml, parseXMLToolCalls, stripToolCallXML } from "./utils/xmlParsing";
=======
import { parseXMLToolCalls, stripToolCallXML } from "./utils/xmlParsing";
>>>>>>> 2626a21b

export class AutonomousAgentChainRunner extends CopilotPlusChainRunner {
  private llmFormattedMessages: string[] = []; // Track LLM-formatted messages for memory

  private getAvailableTools(): SimpleTool<any, any>[] {
    const settings = getSettings();
    const registry = ToolRegistry.getInstance();

    // Initialize tools if not already done
    if (registry.getAllTools().length === 0) {
      initializeBuiltinTools(this.chainManager.app?.vault);
    }

    // Get enabled tool IDs from settings
    const enabledToolIds = new Set(settings.autonomousAgentEnabledToolIds || []);


    // Get all enabled tools from registry
    return registry.getEnabledTools(enabledToolIds, !!this.chainManager.app?.vault);
  }

  private generateToolDescriptions(): string {
    const tools = this.getAvailableTools();
    return tools
      .map((tool) => {
        let params = "";

        // All tools now have Zod schema
        const parameters = extractParametersFromZod(tool.schema);
        if (Object.keys(parameters).length > 0) {
          params = Object.entries(parameters)
            .map(([key, description]) => `<${key}>${description}</${key}>`)
            .join("\n");
        }

        return `<${tool.name}>
<description>${tool.description}</description>
<parameters>
${params}
</parameters>
</${tool.name}>`;
      })
      .join("\n\n");
  }

  private buildIterationDisplay(
    iterationHistory: string[],
    currentIteration: number,
    currentMessage: string
  ): string {
    // Simply join all history without headers or separators
    const allParts = [...iterationHistory];

    // Add current message if present
    if (currentMessage) {
      allParts.push(currentMessage);
    }

    // Join with simple spacing
    return allParts.join("\n\n");
  }

  private generateSystemPrompt(): string {
    const basePrompt = getSystemPrompt();
    const toolDescriptions = this.generateToolDescriptions();
    const availableTools = this.getAvailableTools();
    const toolNames = availableTools.map((tool) => tool.name);

    // Use model adapter for clean model-specific handling
    const chatModel = this.chainManager.chatModelManager.getChatModel();
    const adapter = ModelAdapterFactory.createAdapter(chatModel);

    return adapter.enhanceSystemPrompt(basePrompt, toolDescriptions, toolNames);
  }

  async run(
    userMessage: ChatMessage,
    abortController: AbortController,
    updateCurrentAiMessage: (message: string) => void,
    addMessage: (message: ChatMessage) => void,
    options: {
      debug?: boolean;
      ignoreSystemMessage?: boolean;
      updateLoading?: (loading: boolean) => void;
      updateLoadingMessage?: (message: string) => void;
    }
  ): Promise<string> {
    let fullAIResponse = "";
    const conversationMessages: any[] = [];
    const iterationHistory: string[] = []; // Track all iterations for display
    const collectedSources: { title: string; path: string; score: number }[] = []; // Collect sources from localSearch
    this.llmFormattedMessages = []; // Reset LLM messages for this run
    const isPlusUser = await checkIsPlusUser();
    if (!isPlusUser) {
      await this.handleError(new Error("Invalid license key"), addMessage, updateCurrentAiMessage);
      return "";
    }

    try {
      // Get chat history from memory
      const memory = this.chainManager.memoryManager.getMemory();
      const memoryVariables = await memory.loadMemoryVariables({});
      // Use raw history to preserve multimodal content
      const rawHistory = memoryVariables.history || [];

      // Build initial conversation messages
      const customSystemPrompt = this.generateSystemPrompt();
      const chatModel = this.chainManager.chatModelManager.getChatModel();
      const adapter = ModelAdapterFactory.createAdapter(chatModel);

      if (customSystemPrompt) {
        conversationMessages.push({
          role: getMessageRole(chatModel),
          content: customSystemPrompt,
        });
      }

      // Add chat history - safely handle different message formats
      addChatHistoryToMessages(rawHistory, conversationMessages);

      // Check if the model supports multimodal (vision) capability
      const isMultimodal = this.isMultimodalModel(chatModel);

      // Add current user message with model-specific enhancements
      const requiresTools = messageRequiresTools(userMessage.message);
      const enhancedUserMessage = adapter.enhanceUserMessage(userMessage.message, requiresTools);

      // Build message content with images if multimodal, otherwise just use text
      const content: string | MessageContent[] = isMultimodal
        ? await this.buildMessageContent(enhancedUserMessage, userMessage)
        : enhancedUserMessage;

      conversationMessages.push({
        role: "user",
        content,
      });

      // Store original user prompt for tools that need it
      const originalUserPrompt = userMessage.originalMessage || userMessage.message;

      // Autonomous agent loop
      const maxIterations = getSettings().autonomousAgentMaxIterations; // Get from settings
      let iteration = 0;

      while (iteration < maxIterations) {
        if (abortController.signal.aborted) {
          break;
        }

        iteration++;
        logInfo(`=== Autonomous Agent Iteration ${iteration} ===`);

        // Store tool call messages for this iteration (declared here so it's accessible in the streaming callback)
        const currentIterationToolCallMessages: string[] = [];

        // Get AI response
        const response = await this.streamResponse(
          conversationMessages,
          abortController,
          (message) => {
            // Show tool calls as indicators during streaming for clarity, preserve think blocks
            const cleanedMessage = stripToolCallXML(message);
            // Build display with ALL content including tool calls from history
            const displayParts = [];

            // Add all iteration history (which includes tool call markers)
            displayParts.push(...iterationHistory);

            // Add current iteration's tool calls if any
            if (currentIterationToolCallMessages.length > 0) {
              displayParts.push(currentIterationToolCallMessages.join("\n"));
            }

            // Add the current streaming message
            if (cleanedMessage.trim()) {
              displayParts.push(cleanedMessage);
            }

            const currentDisplay = displayParts.join("\n\n");
            updateCurrentAiMessage(currentDisplay);
          },
          adapter
        );

        if (!response) break;

        // Parse tool calls from the response
        const toolCalls = parseXMLToolCalls(response);

        // Use model adapter to detect and handle premature responses
        const prematureResponseResult = adapter.detectPrematureResponse?.(response);
        if (prematureResponseResult?.hasPremature && iteration === 1) {
          if (prematureResponseResult.type === "before") {
            logWarn("⚠️  Model provided premature response BEFORE tool calls!");
            logWarn("Sanitizing response to keep only tool calls for first iteration");
          } else if (prematureResponseResult.type === "after") {
            logWarn("⚠️  Model provided hallucinated response AFTER tool calls!");
            logWarn("Truncating response at last tool call for first iteration");
          }
        }

        if (toolCalls.length === 0) {
          // No tool calls, this is the final response
          // Strip any tool call XML from final response but preserve think blocks
          const cleanedResponse = stripToolCallXML(response);

          // Build full response from history (which includes tool call markers) and final response
          const allParts = [...iterationHistory];
          if (cleanedResponse.trim()) {
            allParts.push(cleanedResponse);
          }
          fullAIResponse = allParts.join("\n\n");

          // Add final response to LLM messages
          this.llmFormattedMessages.push(response);
          break;
        }

        // Use model adapter to sanitize response if needed
        let sanitizedResponse = response;
        if (adapter.sanitizeResponse && prematureResponseResult?.hasPremature) {
          sanitizedResponse = adapter.sanitizeResponse(response, iteration);
        }

        // Store this iteration's response (AI reasoning) with tool indicators and think blocks preserved
        const responseForHistory: string = stripToolCallXML(sanitizedResponse);

        // Only add to history if there's meaningful content
        if (responseForHistory.trim()) {
          iterationHistory.push(responseForHistory);
        }

        // Execute tool calls and show progress
        const toolResults: ToolExecutionResult[] = [];
        const toolCallIdMap = new Map<number, string>(); // Map index to tool call ID

        for (let i = 0; i < toolCalls.length; i++) {
          const toolCall = toolCalls[i];
          if (abortController.signal.aborted) break;

          // Log tool call details for debugging
          logToolCall(toolCall, iteration);

          // Find the tool to check if it's a background tool
          const availableTools = this.getAvailableTools();
          const tool = availableTools.find((t) => t.name === toolCall.name);
          const isBackgroundTool = tool?.isBackground || false;

          let toolCallId: string | undefined;

          // Only show tool calling message for non-background tools
          if (!isBackgroundTool) {
            // Create tool calling message with structured marker
            const toolEmoji = getToolEmoji(toolCall.name);
            const toolDisplayName = getToolDisplayName(toolCall.name);
            const confirmationMessage = getToolConfirmtionMessage(toolCall.name);

            // Generate unique ID for this tool call
            toolCallId = `${toolCall.name}-${Date.now()}-${Math.random().toString(36).substr(2, 9)}`;
            toolCallIdMap.set(i, toolCallId);

            // Create structured tool call marker
            const toolCallMarker = createToolCallMarker(
              toolCallId,
              toolCall.name,
              toolDisplayName,
              toolEmoji,
              confirmationMessage || "",
              true, // isExecuting
              "", // content (empty for now)
              "" // result (empty until execution completes)
            );

            currentIterationToolCallMessages.push(toolCallMarker);

            // Show all history plus all tool call messages
            const currentDisplay = [...iterationHistory, ...currentIterationToolCallMessages].join(
              "\n\n"
            );
            updateCurrentAiMessage(currentDisplay);
          }

          const result = await executeSequentialToolCall(
            toolCall,
            availableTools,
            originalUserPrompt
          );
          toolResults.push(result);

          // Update the tool call marker with the result if we have an ID
          if (toolCallId && !isBackgroundTool) {
            // Update the specific tool call message
            const messageIndex = currentIterationToolCallMessages.findIndex((msg) =>
              msg.includes(toolCallId)
            );
            if (messageIndex !== -1) {
              currentIterationToolCallMessages[messageIndex] = updateToolCallMarker(
                currentIterationToolCallMessages[messageIndex],
                toolCallId,
                result.result
              );
            }

            // Update the display with the result
            const currentDisplay = [...iterationHistory, ...currentIterationToolCallMessages].join(
              "\n\n"
            );
            updateCurrentAiMessage(currentDisplay);
          }

          // Log tool result
          logToolResult(toolCall.name, result);

          // Collect sources from localSearch results
          if (toolCall.name === "localSearch" && result.success) {
            try {
              const searchResults = JSON.parse(result.result);
              if (Array.isArray(searchResults)) {
                const sources = searchResults.map((doc: any) => ({
                  title: doc.title || doc.path,
                  path: doc.path || doc.title || "",
                  score: doc.rerank_score || doc.score || 0,
                }));
                collectedSources.push(...sources);
              }
            } catch (e) {
              logWarn("Failed to parse localSearch results for sources:", e);
            }
          }
        }

        // Add all tool call messages to history so they persist
        if (currentIterationToolCallMessages.length > 0) {
          const toolCallsString = currentIterationToolCallMessages.join("\n");
          iterationHistory.push(toolCallsString);
        }

        // Don't add tool results to display - they're internal only

        // Track LLM-formatted messages for memory
        // Add the assistant's response with tool calls
        this.llmFormattedMessages.push(response);

        // Add tool results in LLM format (truncated for memory)
        if (toolResults.length > 0) {
          const toolResultsForLLM = processToolResults(toolResults, true); // truncated for memory
          if (toolResultsForLLM) {
            this.llmFormattedMessages.push(toolResultsForLLM);
          }
        }

        // Add AI response to conversation for next iteration
        conversationMessages.push({
          role: "assistant",
          content: response,
        });

        // Add tool results as user messages for next iteration (full results for current turn)
        const toolResultsForConversation = processToolResults(toolResults, false); // full results

        conversationMessages.push({
          role: "user",
          content: toolResultsForConversation,
        });

        logInfo("Tool results added to conversation:", toolResultsForConversation);
      }

      // If we hit max iterations, add a message explaining the limit was reached
      if (iteration >= maxIterations && !fullAIResponse) {
        logWarn(
          `Autonomous agent reached maximum iterations (${maxIterations}) without completing the task`
        );

        const limitMessage =
          `\n\nI've reached the maximum number of iterations (${maxIterations}) for this task. ` +
          "I attempted to gather information using various tools but couldn't complete the analysis within the iteration limit. " +
          "You may want to try a more specific question or break down your request into smaller parts.";

        fullAIResponse = iterationHistory.join("\n\n") + limitMessage;
      }
    } catch (error: any) {
      if (error.name === "AbortError" || abortController.signal.aborted) {
        logInfo("Autonomous agent stream aborted by user", {
          reason: abortController.signal.reason,
        });
      } else {
        logError("Autonomous agent failed, falling back to regular Plus mode:", error);

        // Fallback to regular CopilotPlusChainRunner
        try {
          const fallbackRunner = new CopilotPlusChainRunner(this.chainManager);
          return await fallbackRunner.run(
            userMessage,
            abortController,
            updateCurrentAiMessage,
            addMessage,
            options
          );
        } catch (fallbackError) {
          logError("Fallback to regular Plus mode also failed:", fallbackError);
          await this.handleError(fallbackError, addMessage, updateCurrentAiMessage);
          return "";
        }
      }
    }

    // Handle response like the parent class, with sources if we found any
    const uniqueSources = deduplicateSources(collectedSources);

    // Create LLM-formatted output for memory
    const llmFormattedOutput = this.llmFormattedMessages.join("\n\n");

    // If we somehow don't have a fullAIResponse but have iteration history, use that
    if (!fullAIResponse && iterationHistory.length > 0) {
      logWarn("fullAIResponse was empty, using iteration history");
      fullAIResponse = iterationHistory.join("\n\n");
    }

    return this.handleResponse(
      fullAIResponse,
      userMessage,
      abortController,
      addMessage,
      updateCurrentAiMessage,
      uniqueSources.length > 0 ? uniqueSources : undefined,
      llmFormattedOutput
    );
  }

  private async streamResponse(
    messages: any[],
    abortController: AbortController,
    updateCurrentAiMessage: (message: string) => void,
    adapter: ModelAdapter
  ): Promise<string> {
    const streamer = new ThinkBlockStreamer(updateCurrentAiMessage, adapter);

    const maxRetries = 2;
    let retryCount = 0;

    while (retryCount <= maxRetries) {
      try {
        const chatStream = await withSuppressedTokenWarnings(() =>
          this.chainManager.chatModelManager.getChatModel().stream(messages, {
            signal: abortController.signal,
          })
        );

        for await (const chunk of chatStream) {
          if (abortController.signal.aborted) {
            break;
          }
          streamer.processChunk(chunk);
        }

        return streamer.close();
      } catch (error) {
        if (error.name === "AbortError" || abortController.signal.aborted) {
          return streamer.close();
        }

        // Check if this is an overloaded error that we should retry
        const isOverloadedError =
          error?.message?.includes("overloaded") ||
          error?.message?.includes("Overloaded") ||
          error?.error?.type === "overloaded_error";

        if (isOverloadedError && retryCount < maxRetries) {
          retryCount++;
          logInfo(
            `Retrying autonomous agent request (attempt ${retryCount}/${maxRetries + 1}) due to overloaded error`
          );

          // Wait before retrying (exponential backoff)
          await new Promise((resolve) => setTimeout(resolve, 1000 * retryCount));
          continue;
        }

        throw error;
      }
    }

    // This should never be reached, but just in case
    return streamer.close();
  }
}<|MERGE_RESOLUTION|>--- conflicted
+++ resolved
@@ -23,12 +23,8 @@
   logToolResult,
   ToolExecutionResult,
 } from "./utils/toolExecution";
-<<<<<<< HEAD
-
-import { escapeXml, parseXMLToolCalls, stripToolCallXML } from "./utils/xmlParsing";
-=======
+
 import { parseXMLToolCalls, stripToolCallXML } from "./utils/xmlParsing";
->>>>>>> 2626a21b
 
 export class AutonomousAgentChainRunner extends CopilotPlusChainRunner {
   private llmFormattedMessages: string[] = []; // Track LLM-formatted messages for memory
