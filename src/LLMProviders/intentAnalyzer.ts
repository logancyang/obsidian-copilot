--- conflicted
+++ resolved
@@ -12,11 +12,7 @@
 import { extractChatHistory, extractYoutubeUrl } from "@/utils";
 import { BrevilabsClient } from "./brevilabsClient";
 import { Vault } from "obsidian";
-<<<<<<< HEAD
-import ProjectManager from "./projectManager";
-=======
 import ProjectManager from "@/LLMProviders/projectManager";
->>>>>>> b3529056
 
 // TODO: Add @index with explicit pdf files in chat context menu
 export const COPILOT_TOOL_NAMES = ["@vault", "@composer", "@web", "@youtube", "@pomodoro"];
