--- conflicted
+++ resolved
@@ -11,19 +11,9 @@
 import { CopilotSettings, getSettings, updateSetting } from "@/settings/model";
 import { SelectedTextContext } from "@/sharedState";
 import { Editor, Notice, TFile } from "obsidian";
-<<<<<<< HEAD
 import { CHAT_VIEWTYPE, COMMAND_IDS, COMMAND_NAMES, CommandId, EVENT_NAMES } from "../constants";
-import {
-  getCommandById,
-  getCommandId,
-  getInlineEditCommands,
-} from "@/commands/inlineEditCommandUtils";
-import { logError } from "@/logger";
 import CopilotView from "@/components/CopilotView";
-=======
 import { v4 as uuidv4 } from "uuid";
-import { COMMAND_IDS, COMMAND_NAMES, CommandId } from "../constants";
->>>>>>> 607b3c09
 
 /**
  * Add a command to the plugin.
