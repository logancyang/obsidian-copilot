import { getCurrentProject, setCurrentProject, setProjectLoading, useChainType } from "@/aiParams";
import { ProjectContextCache } from "@/cache/projectContextCache";
import { ChainType } from "@/chainFactory";
import { ConfirmModal } from "@/components/modals/ConfirmModal";
import { Button } from "@/components/ui/button";
import { DropdownMenuContent, DropdownMenuItem } from "@/components/ui/dropdown-menu";
import { SettingSwitch } from "@/components/ui/setting-switch";
import { Tooltip, TooltipContent, TooltipTrigger } from "@/components/ui/tooltip";
import { PLUS_UTM_MEDIUMS } from "@/constants";
import { logError } from "@/logger";
import { navigateToPlusPage, useIsPlusUser } from "@/plusUtils";
import VectorStoreManager from "@/search/vectorStoreManager";
import { updateSetting, useSettingsValue } from "@/settings/model";
import { Docs4LLMParser } from "@/tools/FileParserManager";
import { isRateLimitError } from "@/utils/rateLimitUtils";
import { DropdownMenu, DropdownMenuTrigger } from "@radix-ui/react-dropdown-menu";
import {
  AlertTriangle,
  ChevronDown,
  Download,
  FileText,
  History,
  LibraryBig,
  MessageCirclePlus,
  MoreHorizontal,
  RefreshCw,
  Sparkles,
  SquareArrowOutUpRight,
  Volume2, // 新增
} from "lucide-react";
import { Notice } from "obsidian";
import React from "react";

export async function refreshVaultIndex() {
  try {
    await VectorStoreManager.getInstance().indexVaultToVectorStore();
    new Notice("Vault index refreshed.");
  } catch (error) {
    console.error("Error refreshing vault index:", error);
    new Notice("Failed to refresh vault index. Check console for details.");
  }
}

export async function forceReindexVault() {
  try {
    await VectorStoreManager.getInstance().indexVaultToVectorStore(true);
    new Notice("Vault force reindexed.");
  } catch (error) {
    console.error("Error force reindexing vault:", error);
    new Notice("Failed to force reindex vault. Check console for details.");
  }
}

export async function reloadCurrentProject() {
  const currentProject = getCurrentProject();
  if (!currentProject) {
    new Notice("No project is currently selected to reload.");
    return;
  }

  // Directly execute the reload logic without a confirmation modal
  try {
    setProjectLoading(true); // Start loading indicator

    // Invalidate the markdown context first. This also cleans up file references
    // for files that no longer match project patterns. It will also clear
    // web/youtube contexts to force their reload.
    await ProjectContextCache.getInstance().invalidateMarkdownContext(currentProject, true);

    // Then, trigger the full load and processing logic via ProjectManager.
    // getProjectContext will call loadProjectContext if markdownNeedsReload is true (which it is now).
    // loadProjectContext will handle markdown, web, youtube, and other file types (including API calls for new ones).
    const plugin = (app as any).plugins.getPlugin("copilot");
    if (plugin && plugin.projectManager) {
      await plugin.projectManager.getProjectContext(currentProject.id);
      new Notice(`Project context for "${currentProject.name}" reloaded successfully.`);
    } else {
      throw new Error("Copilot plugin or ProjectManager not available.");
    }
  } catch (error) {
    logError("Error reloading project context:", error);

    // Check if this is a rate limit error and let the FileParserManager notice handle it
    if (!isRateLimitError(error)) {
      new Notice("Failed to reload project context. Check console for details.");
    }
    // If it's a rate limit error, don't show generic failure message - let the rate limit notice show
  } finally {
    setProjectLoading(false); // Stop loading indicator
  }
}

export async function forceRebuildCurrentProjectContext() {
  const currentProject = getCurrentProject();
  if (!currentProject) {
    new Notice("No project is currently selected to rebuild.");
    return;
  }

  const modal = new ConfirmModal(
    app,
    async () => {
      try {
        setProjectLoading(true); // Start loading indicator
        new Notice(
          `Force rebuilding context for project: ${currentProject.name}... This will take some time and re-fetch all data.`,
          10000 // Longer notice as this is a bigger operation
        );

        // Step 1: Completely clear all cached data for this project (in-memory and on-disk)
        // Reset rate limit notice timer to allow showing notices during force rebuild
        Docs4LLMParser.resetRateLimitNoticeTimer();

        await ProjectContextCache.getInstance().clearForProject(currentProject);
        new Notice(`Cache for project "${currentProject.name}" has been cleared.`);

        // Step 2: Trigger a full reload from scratch.
        // getProjectContext will call loadProjectContext as the cache is now empty.
        // loadProjectContext will handle markdown, web, youtube, and all other file types.
        const plugin = (app as any).plugins.getPlugin("copilot");
        if (plugin && plugin.projectManager) {
          await plugin.projectManager.getProjectContext(currentProject.id);
          new Notice(
            `Project context for "${currentProject.name}" rebuilt successfully from scratch.`
          );
        } else {
          throw new Error("Copilot plugin or ProjectManager not available for rebuild.");
        }
      } catch (error) {
        logError("Error force rebuilding project context:", error);

        // Check if this is a rate limit error and let the FileParserManager notice handle it
        if (!isRateLimitError(error)) {
          new Notice("Failed to force rebuild project context. Check console for details.");
        }
        // If it's a rate limit error, don't show generic failure message - let the rate limit notice show
      } finally {
        setProjectLoading(false); // Stop loading indicator
      }
    },
    // Confirmation message with a strong warning
    `DANGER: This will permanently delete all cached data (markdown, web URLs, YouTube transcripts, and processed file content) for the project "${currentProject.name}" from both memory and disk. The context will then be rebuilt from scratch, re-fetching all remote data and re-processing all local files. This cannot be undone. Are you absolutely sure?`,
    "Force Rebuild Project Context" // Modal title
  );
  modal.open();
}

interface ChatControlsProps {
  onNewChat: () => void;
  onSaveAsNote: () => void;
  onLoadHistory: () => void;
  onModeChange: (mode: ChainType) => void;
  onCloseProject?: () => void;
}

export function ChatControls({
  onNewChat,
  onSaveAsNote,
  onLoadHistory,
  onModeChange,
  onCloseProject,
}: ChatControlsProps) {
  const settings = useSettingsValue();
  const [selectedChain, setSelectedChain] = useChainType();
  const isPlusUser = useIsPlusUser();

<<<<<<< HEAD
  // 获取人设列表
  const presets = settings.systemPrompts?.presets || [];

  return (
    <div className="w-full py-1 flex justify-between items-center px-1">
      <div className="flex-1 flex items-center gap-2">
=======
  const handleModeChange = (chainType: ChainType) => {
    setSelectedChain(chainType);
    onModeChange(chainType);
    if (chainType !== ChainType.PROJECT_CHAIN) {
      setCurrentProject(null);
      onCloseProject?.();
    }
  };

  return (
    <div className="tw-flex tw-w-full tw-items-center tw-justify-between tw-p-1">
      <div className="tw-flex-1">
>>>>>>> 607b3c09
        <DropdownMenu>
          <DropdownMenuTrigger asChild>
            <Button variant="ghost2" size="fit" className="tw-ml-1">
              {selectedChain === ChainType.LLM_CHAIN && "chat (free)"}
              {selectedChain === ChainType.VAULT_QA_CHAIN && "vault QA (free)"}
              {selectedChain === ChainType.COPILOT_PLUS_CHAIN && (
                <div className="tw-flex tw-items-center tw-gap-1">
                  <Sparkles className="tw-size-4" />
                  copilot plus (beta)
                </div>
              )}
              {selectedChain === ChainType.PROJECT_CHAIN && "projects (alpha)"}
              <ChevronDown className="tw-mt-0.5 tw-size-5" />
            </Button>
          </DropdownMenuTrigger>
          <DropdownMenuContent align="start">
            <DropdownMenuItem
              onSelect={() => {
                handleModeChange(ChainType.LLM_CHAIN);
              }}
            >
              chat (free)
            </DropdownMenuItem>
            <DropdownMenuItem
              onSelect={() => {
                handleModeChange(ChainType.VAULT_QA_CHAIN);
              }}
            >
              vault QA (free)
            </DropdownMenuItem>
            {isPlusUser ? (
              <DropdownMenuItem
                onSelect={() => {
                  handleModeChange(ChainType.COPILOT_PLUS_CHAIN);
                }}
              >
                <div className="tw-flex tw-items-center tw-gap-1">
                  <Sparkles className="tw-size-4" />
                  copilot plus (beta)
                </div>
              </DropdownMenuItem>
            ) : (
              <DropdownMenuItem
                onSelect={() => {
                  navigateToPlusPage(PLUS_UTM_MEDIUMS.CHAT_MODE_SELECT);
                  onCloseProject?.();
                }}
              >
                copilot plus (beta)
                <SquareArrowOutUpRight className="tw-size-3" />
              </DropdownMenuItem>
            )}

            {isPlusUser ? (
              <DropdownMenuItem
                className="tw-flex tw-items-center tw-gap-1"
                onSelect={() => {
                  handleModeChange(ChainType.PROJECT_CHAIN);
                }}
              >
                <LibraryBig className="tw-size-4" />
                projects (alpha)
              </DropdownMenuItem>
            ) : (
              <DropdownMenuItem
                onSelect={() => {
                  navigateToPlusPage(PLUS_UTM_MEDIUMS.CHAT_MODE_SELECT);
                  onCloseProject?.();
                }}
              >
                copilot plus (beta)
                <SquareArrowOutUpRight className="tw-size-3" />
              </DropdownMenuItem>
            )}
          </DropdownMenuContent>
        </DropdownMenu>
        {/* // 在return语句中添加人设下拉框（与模式选择下拉框并列） */}
        <DropdownMenu>
          <DropdownMenuTrigger asChild>
            <Button variant="ghost2" size="fit" className="ml-1">
              {settings.systemPrompts?.presets?.find((p) => p.isActive)?.name || "选择人设"}
              <ChevronDown className="size-5 mt-0.5" />
            </Button>
          </DropdownMenuTrigger>
          <DropdownMenuContent align="start">
            {presets.map((preset) => (
              <DropdownMenuItem
                key={preset.id}
                onSelect={() => {
                  // 更新选中的人设
                  const updatedPresets = presets.map((p) => ({
                    ...p,
                    isActive: p.id === preset.id,
                  }));

                  // 更新系统设置
                  updateSetting("systemPrompts", {
                    ...settings.systemPrompts,
                    presets: updatedPresets,
                    default: preset.prompt, // 将选中人设的提示词设为默认
                  });

                  // 同时更新用户系统提示词
                  updateSetting("userSystemPrompt", preset.prompt);
                }}
              >
                {preset.name}
                {preset.isActive && <span className="ml-2 text-green-500">✓</span>}
              </DropdownMenuItem>
            ))}
            {presets.length === 0 && <DropdownMenuItem disabled>尚未创建任何人设</DropdownMenuItem>}
          </DropdownMenuContent>
        </DropdownMenu>
        {/* 新增的口语化提示词开关 */}
        <div className="flex items-center gap-1 ml-2">
          <span className="text-sm">口语化</span>
          <SettingSwitch
            checked={settings.promptEnhancements?.autoSpeech?.useOralPrompt ?? true}
            onCheckedChange={(checked) => {
              updateSetting("promptEnhancements", {
                ...settings.promptEnhancements,
                autoSpeech: {
                  ...settings.promptEnhancements?.autoSpeech, // 保留其他属性
                  useOralPrompt: checked,
                },
              });
            }}
          />
        </div>
      </div>
      <div>
        <Tooltip>
<<<<<<< HEAD
          <DropdownMenu>
            <DropdownMenuTrigger asChild>
              <Button variant="ghost2" size="icon" title="新建会话">
                <MessageCirclePlus className="size-4" />
              </Button>
            </DropdownMenuTrigger>
            <DropdownMenuContent align="end" className="w-28">
              <DropdownMenuItem
                onSelect={() => onNewChat()}
                className="text-red-500 focus:text-red-500"
              >
                确认新建
              </DropdownMenuItem>
              <DropdownMenuItem
                onSelect={(e) => {
                  e.preventDefault();
                  document.dispatchEvent(new KeyboardEvent("keydown", { key: "Escape" }));
                }}
              >
                取消
              </DropdownMenuItem>
            </DropdownMenuContent>
          </DropdownMenu>
          <TooltipContent>新建会话</TooltipContent>
=======
          <TooltipTrigger asChild>
            <Button variant="ghost2" size="icon" title="New Chat" onClick={onNewChat}>
              <MessageCirclePlus className="tw-size-4" />
            </Button>
          </TooltipTrigger>
          <TooltipContent>New Chat</TooltipContent>
>>>>>>> 607b3c09
        </Tooltip>
        {!settings.autosaveChat && (
          <Tooltip>
            <TooltipTrigger asChild>
              <Button variant="ghost2" size="icon" title="Save Chat as Note" onClick={onSaveAsNote}>
                <Download className="tw-size-4" />
              </Button>
            </TooltipTrigger>
            <TooltipContent>Save Chat as Note</TooltipContent>
          </Tooltip>
        )}
        <Tooltip>
          <TooltipTrigger asChild>
            <Button variant="ghost2" size="icon" title="Chat History" onClick={onLoadHistory}>
              <History className="tw-size-4" />
            </Button>
          </TooltipTrigger>
          <TooltipContent>Chat History</TooltipContent>
        </Tooltip>

        <DropdownMenu>
          <DropdownMenuTrigger asChild>
            <Button variant="ghost2" size="icon" title="Advanced Settings">
              <MoreHorizontal className="tw-size-4" />
            </Button>
          </DropdownMenuTrigger>
<<<<<<< HEAD
          <DropdownMenuContent align="end" className="w-64">
            {/* 新增：启用默认提示词开关 */}
            <DropdownMenuItem
              className="flex justify-between"
              onSelect={(e) => {
                e.preventDefault();
                updateSetting("promptEnhancements", {
                  ...settings.promptEnhancements,
                  appendDefaultPrompt: !settings.promptEnhancements?.appendDefaultPrompt,
                });
              }}
            >
              <div className="flex items-center gap-2">
                <FileText className="size-4" />
                启用默认提示词
              </div>
              <SettingSwitch checked={settings.promptEnhancements?.appendDefaultPrompt !== false} />
            </DropdownMenuItem>
            <DropdownMenuItem
              className="flex justify-between"
              onSelect={(e) => {
                e.preventDefault();
                updateSetting("promptEnhancements", {
                  ...settings.promptEnhancements,
                  autoSpeech: {
                    ...settings.promptEnhancements?.autoSpeech, // 保留其他属性
                    enabled: !settings.promptEnhancements?.autoSpeech?.enabled,
                  },
                });
              }}
            >
              <div className="flex items-center gap-2">
                <Volume2 className="size-4" /> {/* 需要从lucide-react导入Volume2 */}
                自动语音播放
              </div>
              <SettingSwitch checked={settings.promptEnhancements?.autoSpeech?.enabled || false} />
            </DropdownMenuItem>
            {/* 新增自动衍生问题开关 */}
            <DropdownMenuItem
              className="flex justify-between"
              onSelect={(e) => {
                e.preventDefault();
                updateSetting("promptEnhancements", {
                  ...settings.promptEnhancements,
                  autoFollowUp: {
                    enabled: !settings.promptEnhancements?.autoFollowUp?.enabled,
                    prompt: settings.promptEnhancements?.autoFollowUp?.prompt || "",
                  },
                });
              }}
            >
              <div className="flex items-center gap-2">
                <MessageCirclePlus className="size-4" />
                自动衍生问题
              </div>
              <SettingSwitch
                checked={settings.promptEnhancements?.autoFollowUp?.enabled || false}
              />
            </DropdownMenuItem>
=======
          <DropdownMenuContent align="end" className="tw-w-64">
>>>>>>> 607b3c09
            <DropdownMenuItem
              className="tw-flex tw-justify-between"
              onSelect={(e) => {
                e.preventDefault();
                updateSetting("showSuggestedPrompts", !settings.showSuggestedPrompts);
              }}
            >
              <div className="tw-flex tw-items-center tw-gap-2">
                <Sparkles className="tw-size-4" />
                Suggested Prompt
              </div>
              <SettingSwitch checked={settings.showSuggestedPrompts} />
            </DropdownMenuItem>
            <DropdownMenuItem
              className="tw-flex tw-justify-between"
              onSelect={(e) => {
                e.preventDefault();
                updateSetting("showRelevantNotes", !settings.showRelevantNotes);
              }}
            >
              <div className="tw-flex tw-items-center tw-gap-2">
                <FileText className="tw-size-4" />
                Relevant Note
              </div>
              <SettingSwitch checked={settings.showRelevantNotes} />
            </DropdownMenuItem>
            {selectedChain === ChainType.PROJECT_CHAIN ? (
              <>
                <DropdownMenuItem
                  className="tw-flex tw-items-center tw-gap-2"
                  onSelect={() => reloadCurrentProject()}
                >
                  <RefreshCw className="tw-size-4" />
                  Reload Current Project
                </DropdownMenuItem>
                <DropdownMenuItem
                  className="tw-flex tw-items-center tw-gap-2"
                  onSelect={() => forceRebuildCurrentProjectContext()}
                >
                  <AlertTriangle className="tw-size-4" />
                  Force Rebuild Context
                </DropdownMenuItem>
              </>
            ) : (
              <>
                <DropdownMenuItem
                  className="tw-flex tw-items-center tw-gap-2"
                  onSelect={() => refreshVaultIndex()}
                >
                  <RefreshCw className="tw-size-4" />
                  Refresh Vault Index
                </DropdownMenuItem>
                <DropdownMenuItem
                  className="tw-flex tw-items-center tw-gap-2"
                  onSelect={() => {
                    const modal = new ConfirmModal(
                      app,
                      () => forceReindexVault(),
                      "This will delete and rebuild your entire vault index from scratch. This operation cannot be undone. Are you sure you want to proceed?",
                      "Force Reindex Vault"
                    );
                    modal.open();
                  }}
                >
                  <AlertTriangle className="tw-size-4" />
                  Force Reindex Vault
                </DropdownMenuItem>
              </>
            )}
          </DropdownMenuContent>
        </DropdownMenu>
      </div>
    </div>
  );
}<|MERGE_RESOLUTION|>--- conflicted
+++ resolved
@@ -164,14 +164,6 @@
   const [selectedChain, setSelectedChain] = useChainType();
   const isPlusUser = useIsPlusUser();
 
-<<<<<<< HEAD
-  // 获取人设列表
-  const presets = settings.systemPrompts?.presets || [];
-
-  return (
-    <div className="w-full py-1 flex justify-between items-center px-1">
-      <div className="flex-1 flex items-center gap-2">
-=======
   const handleModeChange = (chainType: ChainType) => {
     setSelectedChain(chainType);
     onModeChange(chainType);
@@ -181,10 +173,12 @@
     }
   };
 
+  // 获取人设列表
+  const presets = settings.systemPrompts?.presets || [];
+
   return (
     <div className="tw-flex tw-w-full tw-items-center tw-justify-between tw-p-1">
       <div className="tw-flex-1">
->>>>>>> 607b3c09
         <DropdownMenu>
           <DropdownMenuTrigger asChild>
             <Button variant="ghost2" size="fit" className="tw-ml-1">
@@ -317,7 +311,6 @@
       </div>
       <div>
         <Tooltip>
-<<<<<<< HEAD
           <DropdownMenu>
             <DropdownMenuTrigger asChild>
               <Button variant="ghost2" size="icon" title="新建会话">
@@ -342,14 +335,6 @@
             </DropdownMenuContent>
           </DropdownMenu>
           <TooltipContent>新建会话</TooltipContent>
-=======
-          <TooltipTrigger asChild>
-            <Button variant="ghost2" size="icon" title="New Chat" onClick={onNewChat}>
-              <MessageCirclePlus className="tw-size-4" />
-            </Button>
-          </TooltipTrigger>
-          <TooltipContent>New Chat</TooltipContent>
->>>>>>> 607b3c09
         </Tooltip>
         {!settings.autosaveChat && (
           <Tooltip>
@@ -376,8 +361,7 @@
               <MoreHorizontal className="tw-size-4" />
             </Button>
           </DropdownMenuTrigger>
-<<<<<<< HEAD
-          <DropdownMenuContent align="end" className="w-64">
+          <DropdownMenuContent align="end" className="tw-w-64">
             {/* 新增：启用默认提示词开关 */}
             <DropdownMenuItem
               className="flex justify-between"
@@ -436,9 +420,6 @@
                 checked={settings.promptEnhancements?.autoFollowUp?.enabled || false}
               />
             </DropdownMenuItem>
-=======
-          <DropdownMenuContent align="end" className="tw-w-64">
->>>>>>> 607b3c09
             <DropdownMenuItem
               className="tw-flex tw-justify-between"
               onSelect={(e) => {
