import { useChainType, useModelKey } from "@/aiParams";
import { ChainType } from "@/chainFactory";
import { AddImageModal } from "@/components/modals/AddImageModal";
import { ListPromptModal } from "@/components/modals/ListPromptModal";
import { ContextProcessor } from "@/contextProcessor";
import { CustomPromptProcessor } from "@/customPromptProcessor";
import { COPILOT_TOOL_NAMES } from "@/LLMProviders/intentAnalyzer";
import { Mention } from "@/mentions/Mention";
import { getModelKeyFromModel, useSettingsValue } from "@/settings/model";
import { getToolDescription } from "@/tools/toolManager";
import { extractNoteTitles } from "@/utils";
import {
  ArrowBigUp,
  ChevronDown,
  Command,
  CornerDownLeft,
  Image,
  StopCircle,
  X,
} from "lucide-react";
import { App, Platform, TFile } from "obsidian";
import React, {
  forwardRef,
  useEffect,
  useImperativeHandle,
<<<<<<< HEAD
  useMemo,
  useRef,
  useState,
=======
  useRef,
  useState,
  useCallback,
>>>>>>> 384e1603
} from "react";
import ContextControl from "./ContextControl";
import {
  DropdownMenu,
  DropdownMenuContent,
  DropdownMenuItem,
  DropdownMenuTrigger,
} from "@/components/ui/dropdown-menu";
import { Button } from "@/components/ui/button";
import { useDropzone } from "react-dropzone";
import { AddContextNoteModal } from "@/components/modals/AddContextNoteModal";

interface ChatInputProps {
  inputMessage: string;
  setInputMessage: (message: string) => void;
  handleSendMessage: (metadata?: {
    toolCalls?: string[];
    urls?: string[];
    contextNotes?: TFile[];
  }) => void;
  isGenerating: boolean;
  onStopGenerating: () => void;
  app: App;
  navigateHistory: (direction: "up" | "down") => string;
  contextNotes: TFile[];
  setContextNotes: React.Dispatch<React.SetStateAction<TFile[]>>;
  includeActiveNote: boolean;
  setIncludeActiveNote: (include: boolean) => void;
  mention: Mention;
  selectedImages: File[];
  onAddImage: (files: File[]) => void;
  setSelectedImages: React.Dispatch<React.SetStateAction<File[]>>;
}

const ChatInput = forwardRef<{ focus: () => void }, ChatInputProps>(
  (
    {
      inputMessage,
      setInputMessage,
      handleSendMessage,
      isGenerating,
      onStopGenerating,
      app,
      navigateHistory,
      contextNotes,
      setContextNotes,
      includeActiveNote,
      setIncludeActiveNote,
      mention,
      selectedImages,
      onAddImage,
      setSelectedImages,
    },
    ref
  ) => {
    const [historyIndex, setHistoryIndex] = useState(-1);
    const [tempInput, setTempInput] = useState("");
    const [isModelDropdownOpen, setIsModelDropdownOpen] = useState(false);
    const [contextUrls, setContextUrls] = useState<string[]>([]);
    const textAreaRef = useRef<HTMLTextAreaElement>(null);
    const containerRef = useRef<HTMLDivElement>(null);
    const [currentModelKey, setCurrentModelKey] = useModelKey();
    const [currentChain] = useChainType();
    const [currentActiveNote, setCurrentActiveNote] = useState<TFile | null>(
      app.workspace.getActiveFile()
    );
    const settings = useSettingsValue();
    const isCopilotPlus = currentChain === ChainType.COPILOT_PLUS_CHAIN;

    useImperativeHandle(ref, () => ({
      focus: () => {
        textAreaRef.current?.focus();
      },
    }));

    const onSendMessage = (includeVault: boolean) => {
      if (!isCopilotPlus) {
        handleSendMessage();
        return;
      }

      handleSendMessage({
        toolCalls: includeVault ? ["@vault"] : [],
        contextNotes,
        urls: contextUrls,
      });
    };

    const handleInputChange = async (event: React.ChangeEvent<HTMLTextAreaElement>) => {
      const inputValue = event.target.value;
      const cursorPos = event.target.selectionStart;

      setInputMessage(inputValue);
      adjustTextareaHeight();

      // Extract URLs and update mentions
      const urls = mention.extractAllUrls(inputValue);

      // Update URLs in context, ensuring uniqueness
      const newUrls = urls.filter((url) => !contextUrls.includes(url));
      if (newUrls.length > 0) {
        // Use Set to ensure uniqueness
        setContextUrls((prev) => Array.from(new Set([...prev, ...newUrls])));
      }

      // Handle other input triggers
      if (cursorPos >= 2 && inputValue.slice(cursorPos - 2, cursorPos) === "[[") {
        showNoteTitleModal(cursorPos);
      } else if (inputValue === "/") {
        showCustomPromptModal();
      } else if (inputValue.slice(-1) === "@" && isCopilotPlus) {
        showCopilotPlusOptionsModal();
      }
    };

    const adjustTextareaHeight = () => {
      if (textAreaRef.current) {
        textAreaRef.current.style.height = "auto"; // Reset height
        textAreaRef.current.style.height = `${textAreaRef.current.scrollHeight}px`; // Adjust height
      }
    };

    useEffect(() => {
      adjustTextareaHeight();
    }, [inputMessage]);

    const showNoteTitleModal = (cursorPos: number) => {
      const fetchNoteTitles = async () => {
        const contextProcessor = ContextProcessor.getInstance();

        new AddContextNoteModal({
          app,
          onNoteSelect: async (note: TFile) => {
            const before = inputMessage.slice(0, cursorPos - 2);
            const after = inputMessage.slice(cursorPos - 1);
            const newInputMessage = `${before}[[${note.basename}]]${after}`;
            setInputMessage(newInputMessage);

            const activeNote = app.workspace.getActiveFile();
            if (note) {
              await contextProcessor.addNoteToContext(
                note,
                app.vault,
                contextNotes,
                activeNote,
                setContextNotes,
                setIncludeActiveNote
              );
            }

            // Add a delay to ensure the cursor is set after inputMessage is updated
            setTimeout(() => {
              if (textAreaRef.current) {
                const newCursorPos = cursorPos + note.basename.length + 2;
                textAreaRef.current.setSelectionRange(newCursorPos, newCursorPos);
              }
            }, 0);
          },
          excludeNotePaths,
        }).open();
      };
      fetchNoteTitles();
    };

    const showCustomPromptModal = async () => {
      const customPromptProcessor = CustomPromptProcessor.getInstance(app.vault);
      const prompts = await customPromptProcessor.getAllPrompts();
      const promptTitles = prompts.map((prompt) => prompt.title);

      new ListPromptModal(app, promptTitles, async (promptTitle: string) => {
        const selectedPrompt = prompts.find((prompt) => prompt.title === promptTitle);
        if (selectedPrompt) {
          customPromptProcessor.recordPromptUsage(selectedPrompt.title);
          setInputMessage(selectedPrompt.content);
        }
      }).open();
    };

    const showCopilotPlusOptionsModal = () => {
      // Create a map of options with their descriptions
      const optionsWithDescriptions = COPILOT_TOOL_NAMES.map((option) => ({
        title: option,
        description: getToolDescription(option),
      }));

      new ListPromptModal(
        app,
        optionsWithDescriptions.map((o) => o.title),
        (selectedOption: string) => {
          setInputMessage(inputMessage + selectedOption + " ");
        },
        // Add descriptions as a separate array
        optionsWithDescriptions.map((o) => o.description)
      ).open();
    };

    const handleKeyDown = (e: React.KeyboardEvent<HTMLTextAreaElement>) => {
      if (e.nativeEvent.isComposing) return;

      const textarea = textAreaRef.current;
      if (!textarea) return;

      const { selectionStart, value } = textarea;
      const lines = value.split("\n");
      const currentLineIndex = value.substring(0, selectionStart).split("\n").length - 1;

      // Check for Cmd+Shift+Enter (Mac) or Ctrl+Shift+Enter (Windows)
      if (e.key === "Enter" && e.shiftKey && (Platform.isMacOS ? e.metaKey : e.ctrlKey)) {
        e.preventDefault();
        e.stopPropagation();

        onSendMessage(true);
        setHistoryIndex(-1);
        setTempInput("");
        return;
      }

      if (e.key === "Enter" && !e.shiftKey) {
        e.preventDefault();
        onSendMessage(false);
        setHistoryIndex(-1);
        setTempInput("");
      } else if (e.key === "ArrowUp") {
        if (currentLineIndex > 0 || selectionStart > 0) {
          // Allow normal cursor movement within multi-line input
          return;
        }
        e.preventDefault();
        if (historyIndex === -1 && value.trim() !== "") {
          setTempInput(value);
        }
        const newMessage = navigateHistory("up");
        if (newMessage !== inputMessage) {
          setHistoryIndex(historyIndex + 1);
          setInputMessage(newMessage);
          // Set cursor to beginning of input after update
          setTimeout(() => {
            if (textarea) {
              textarea.selectionStart = textarea.selectionEnd = 0;
            }
          }, 0);
        }
      } else if (e.key === "ArrowDown") {
        if (currentLineIndex < lines.length - 1 || selectionStart < value.length) {
          // Allow normal cursor movement within multi-line input
          return;
        }
        e.preventDefault();
        if (historyIndex > -1) {
          const newMessage = navigateHistory("down");
          setHistoryIndex(historyIndex - 1);
          if (historyIndex === 0) {
            setInputMessage(tempInput);
          } else {
            setInputMessage(newMessage);
          }
          // Set cursor to beginning of input after update
          setTimeout(() => {
            if (textarea) {
              textarea.selectionStart = textarea.selectionEnd = 0;
            }
          }, 0);
        }
      }
    };

    const handlePaste = useCallback(
      async (e: React.ClipboardEvent) => {
        const items = e.clipboardData?.items;
        if (!items || !isCopilotPlus) return;

        const imageItems = Array.from(items).filter((item) => item.type.indexOf("image") !== -1);

        if (imageItems.length > 0) {
          e.preventDefault();

          const files = await Promise.all(
            imageItems.map((item) => {
              const file = item.getAsFile();
              if (!file) return null;
              return file;
            })
          );

          const validFiles = files.filter((file) => file !== null);
          if (validFiles.length > 0) {
            onAddImage(validFiles);
          }
        }
      },
      [onAddImage, isCopilotPlus]
    );

    useEffect(() => {
      // Get all note titles that are referenced using [[note]] syntax in the input
      const currentTitles = new Set(extractNoteTitles(inputMessage));
      // Get all URLs mentioned in the input
      const currentUrls = mention.extractAllUrls(inputMessage);

      setContextNotes((prev) =>
        prev.filter((note) => {
          // Check if this note was added manually via the "+" button
          const wasAddedManually = (note as any).wasAddedManually === true;
          // If it was added manually, always keep it
          if (wasAddedManually) return true;

          // Check if this note was added by typing [[note]] in the input
          // as opposed to being added via the "Add Note to Context" button
          const wasAddedViaReference = (note as any).wasAddedViaReference === true;

          // Special handling for the active note
          if (note.path === currentActiveNote?.path) {
            if (wasAddedViaReference) {
              // Case 1: Active note was added by typing [[note]]
              // Keep it only if its title is still in the input
              // This ensures it's removed when you delete the [[note]] reference
              return currentTitles.has(note.basename);
            } else {
              // Case 2: Active note was NOT added by [[note]], but by the includeActiveNote toggle
              // Keep it only if includeActiveNote is true
              // This handles the "Include active note" toggle in the UI
              return includeActiveNote;
            }
          } else {
            // Handling for all other notes (not the active note)
            if (wasAddedViaReference) {
              // Case 3: Other note was added by typing [[note]]
              // Keep it only if its title is still in the input
              // This ensures it's removed when you delete the [[note]] reference
              return currentTitles.has(note.basename);
            } else {
              // Case 4: Other note was added via "Add Note to Context" button
              // Always keep these notes as they were manually added
              return true;
            }
          }
        })
      );

      // Remove any URLs that are no longer present in the input
      setContextUrls((prev) => prev.filter((url) => currentUrls.includes(url)));
    }, [inputMessage, includeActiveNote, currentActiveNote, mention, setContextNotes]);

    // Update the current active note whenever it changes
    useEffect(() => {
      let timeoutId: ReturnType<typeof setTimeout>;

      const handleActiveLeafChange = () => {
        // Clear any existing timeout
        clearTimeout(timeoutId);

        // Set new timeout
        timeoutId = setTimeout(() => {
          const activeNote = app.workspace.getActiveFile();
          setCurrentActiveNote(activeNote);
        }, 100); // Wait 100ms after the last event because it fires multiple times
      };

      const eventRef = app.workspace.on("active-leaf-change", handleActiveLeafChange);

      return () => {
        clearTimeout(timeoutId); // Clean up any pending timeout
        app.workspace.offref(eventRef); // unregister
      };
    }, [app.workspace]);

    // Add dropzone configuration
    const { getRootProps, getInputProps, isDragActive } = useDropzone({
      accept: {
        "image/*": [".png", ".gif", ".jpeg", ".jpg", ".webp"],
      },
      onDrop: (acceptedFiles) => {
        onAddImage(acceptedFiles);
      },
      noClick: true, // Prevents clicking on textarea from opening file dialog
      noDragEventsBubbling: true,
    });

    const excludeNotePaths = useMemo(
      () =>
        [
          ...contextNotes.map((note) => note.path),
          ...(includeActiveNote && currentActiveNote ? [currentActiveNote.path] : []),
        ].filter((note) => note != null),
      [contextNotes, includeActiveNote, currentActiveNote]
    );

    return (
      <div
        className="flex flex-col gap-0.5 w-full border border-border border-solid rounded-md pt-2 pb-1 px-1"
        ref={containerRef}
      >
        <ContextControl
          app={app}
          excludeNotePaths={excludeNotePaths}
          contextNotes={contextNotes}
          setContextNotes={setContextNotes}
          includeActiveNote={includeActiveNote}
          setIncludeActiveNote={setIncludeActiveNote}
          activeNote={currentActiveNote}
          contextUrls={contextUrls}
          onRemoveUrl={(url: string) => setContextUrls((prev) => prev.filter((u) => u !== url))}
        />

        {selectedImages.length > 0 && (
          <div className="selected-images">
            {selectedImages.map((file, index) => (
              <div key={index} className="image-preview-container">
                <img
                  src={URL.createObjectURL(file)}
                  alt={file.name}
                  className="selected-image-preview"
                />
                <button
                  className="remove-image-button"
                  onClick={() => setSelectedImages((prev) => prev.filter((_, i) => i !== index))}
                  title="Remove image"
                >
                  <X className="size-4" />
                </button>
              </div>
            ))}
          </div>
        )}

        <div className="relative" {...(isCopilotPlus ? getRootProps() : {})}>
          <textarea
            ref={textAreaRef}
            className="w-full bg-transparent focus-visible:ring-0 border-none min-h-10 max-h-40 overflow-y-auto resize-none px-2 rounded-md text-sm text-normal"
            placeholder={
              "Ask anything. [[ for notes. / for custom prompts. " +
              (isCopilotPlus ? "@ for tools." : "")
            }
            value={inputMessage}
            onChange={handleInputChange}
            onKeyDown={handleKeyDown}
            onPaste={handlePaste}
          />
          {isCopilotPlus && (
            <>
              <input {...getInputProps()} />
              {/* Overlay that appears when dragging */}
              {isDragActive && (
                <div className="absolute inset-0 bg-primary border border-dashed border-primary rounded-md flex items-center justify-center">
                  <span className="text-primary">Drop images here...</span>
                </div>
              )}
            </>
          )}
        </div>

        <div className="flex gap-1 justify-between px-1">
          <div className="flex items-center gap-1">
            <DropdownMenu open={isModelDropdownOpen} onOpenChange={setIsModelDropdownOpen}>
              <DropdownMenuTrigger asChild>
                <Button variant="ghost2" size="fit">
                  {settings.activeModels.find(
                    (model) => getModelKeyFromModel(model) === currentModelKey
                  )?.name || "Select Model"}
                  <ChevronDown className="size-5 mt-0.5" />
                </Button>
              </DropdownMenuTrigger>

              <DropdownMenuContent align="start">
                {settings.activeModels
                  .filter((model) => model.enabled)
                  .map((model) => (
                    <DropdownMenuItem
                      key={getModelKeyFromModel(model)}
                      onSelect={() => setCurrentModelKey(getModelKeyFromModel(model))}
                    >
                      {model.name}
                    </DropdownMenuItem>
                  ))}
              </DropdownMenuContent>
            </DropdownMenu>

            {isCopilotPlus && (
              <Button
                variant="ghost2"
                size="fit"
                onClick={() => {
                  new AddImageModal(app, onAddImage).open();
                }}
              >
                <div className="flex items-center gap-1">
                  <span>image</span>
                  <Image className="!size-3" />
                </div>
              </Button>
            )}
          </div>

          <div className="flex items-center gap-1">
            {isGenerating && (
              <Button
                variant="ghost2"
                size="fit"
                className="text-muted"
                onClick={() => onStopGenerating()}
              >
                <StopCircle className="size-4" />
              </Button>
            )}
            <Button
              variant="ghost2"
              size="fit"
              className="text-muted"
              onClick={() => onSendMessage(false)}
            >
              <CornerDownLeft className="!size-3" />
              <span>chat</span>
            </Button>

            {currentChain === "copilot_plus" && (
              <Button
                variant="ghost2"
                size="fit"
                className="text-muted"
                onClick={() => onSendMessage(true)}
              >
                <div className="flex items-center gap-1">
                  {Platform.isMacOS ? (
                    <div className="flex items-center">
                      <Command className="!size-3" />
                      <ArrowBigUp className="!size-3" />
                      <CornerDownLeft className="!size-3" />
                    </div>
                  ) : (
                    <div className="flex items-center">
                      <span>Ctrl</span>
                      <ArrowBigUp className="size-4" />
                      <CornerDownLeft className="!size-3" />
                    </div>
                  )}
                  <span>vault</span>
                </div>
              </Button>
            )}
          </div>
        </div>
      </div>
    );
  }
);

ChatInput.displayName = "ChatInput";

export default ChatInput;<|MERGE_RESOLUTION|>--- conflicted
+++ resolved
@@ -23,15 +23,10 @@
   forwardRef,
   useEffect,
   useImperativeHandle,
-<<<<<<< HEAD
   useMemo,
   useRef,
   useState,
-=======
-  useRef,
-  useState,
   useCallback,
->>>>>>> 384e1603
 } from "react";
 import ContextControl from "./ContextControl";
 import {
