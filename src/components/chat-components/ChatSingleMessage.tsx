import { ChatButtons } from "@/components/chat-components/ChatButtons";
import { SourcesModal } from "@/components/modals/SourcesModal";
import { Badge } from "@/components/ui/badge";
import { Tooltip, TooltipContent, TooltipTrigger } from "@/components/ui/tooltip";
import { USER_SENDER } from "@/constants";
import { useApplyCode } from "@/hooks/useApplyCode";
import { cn } from "@/lib/utils";
import { ChatMessage } from "@/sharedState";
import { insertIntoEditor } from "@/utils";
import { Bot, User } from "lucide-react";
import { App, Component, MarkdownRenderer, MarkdownView, TFile } from "obsidian";
import React, { useCallback, useEffect, useRef, useState } from "react";
import { createRoot, Root } from "react-dom/client";
<<<<<<< HEAD
import { ComposerCodeBlock } from "./ComposerCodeBlock";
=======
import { CodeBlock } from "./CodeBlock";
>>>>>>> b3529056

function MessageContext({ context }: { context: ChatMessage["context"] }) {
  if (!context || (context.notes.length === 0 && context.urls.length === 0)) {
    return null;
  }

  return (
    <div className="flex gap-2 flex-wrap">
      {context.notes.map((note) => (
        <Tooltip key={note.path}>
          <TooltipTrigger asChild>
            <Badge variant="secondary">
              <span className="max-w-40 truncate">{note.basename}</span>
            </Badge>
          </TooltipTrigger>
          <TooltipContent>{note.path}</TooltipContent>
        </Tooltip>
      ))}
      {context.urls.map((url) => (
        <Tooltip key={url}>
          <TooltipTrigger asChild>
            <Badge variant="secondary">
              <span className="max-w-40 truncate">{url}</span>
            </Badge>
          </TooltipTrigger>
          <TooltipContent>{url}</TooltipContent>
        </Tooltip>
      ))}
    </div>
  );
}

interface ChatSingleMessageProps {
  message: ChatMessage;
  app: App;
  isStreaming: boolean;
  onRegenerate?: () => void;
  onEdit?: (newMessage: string) => void;
  onDelete: () => void;
  chatHistory?: ChatMessage[];
}

const ChatSingleMessage: React.FC<ChatSingleMessageProps> = ({
  message,
  app,
  isStreaming,
  onRegenerate,
  onEdit,
  onDelete,
  chatHistory = [],
}) => {
  const [isCopied, setIsCopied] = useState<boolean>(false);
  const [isEditing, setIsEditing] = useState<boolean>(false);
  const [editedMessage, setEditedMessage] = useState<string>(message.message);
  const contentRef = useRef<HTMLDivElement>(null);
  const componentRef = useRef<Component | null>(null);
  const textareaRef = useRef<HTMLTextAreaElement>(null);

  const handleApplyCode = useApplyCode(app, chatHistory);

  const copyToClipboard = () => {
    if (!navigator.clipboard || !navigator.clipboard.writeText) {
      return;
    }

    navigator.clipboard.writeText(message.message).then(() => {
      setIsCopied(true);

      setTimeout(() => {
        setIsCopied(false);
      }, 2000);
    });
  };

  const preprocess = useCallback(
    (content: string): string => {
      const activeFile = app.workspace.getActiveFile();
      const sourcePath = activeFile ? activeFile.path : "";

      const processThinkSection = (content: string): string => {
        // Common styles as template strings
        const detailsStyle = `margin: 0.5rem 0 1.5rem; padding: 0.75rem; border: 1px solid var(--background-modifier-border); border-radius: 4px; background-color: var(--background-secondary)`;
        const summaryStyle = `cursor: pointer; color: var(--text-muted); font-size: 0.8em; margin-bottom: 0.5rem; user-select: none`;
        const contentStyle = `margin-top: 0.75rem; padding: 0.75rem; border-radius: 4px; background-color: var(--background-primary)`;

        // During streaming, if we find any think tag that's either unclosed or being processed
        if (isStreaming && content.includes("<think>")) {
          // Replace any complete think sections first
          content = content.replace(/<think>([\s\S]*?)<\/think>/g, (match, thinkContent) => {
            return `<details style="${detailsStyle}">
              <summary style="${summaryStyle}">Thought for a second</summary>
              <div class="text-muted" style="${contentStyle}">${thinkContent.trim()}</div>
            </details>\n\n`;
          });

          // Then handle any unclosed think tag, but preserve the streamed content
          content = content.replace(
            /<think>([\s\S]*)$/,
            (match, partialContent) => `<div style="${detailsStyle}">
              <div style="${summaryStyle}">Thinking...</div>
              <div class="text-muted" style="${contentStyle}">${partialContent.trim()}</div>
            </div>`
          );
          return content;
        }

        // Not streaming, process all think sections normally
        const thinkRegex = /<think>([\s\S]*?)<\/think>/g;
        return content.replace(thinkRegex, (match, thinkContent) => {
          return `<details style="${detailsStyle}">
            <summary style="${summaryStyle}">Thought for a second</summary>
            <div class="text-muted" style="${contentStyle}">${thinkContent.trim()}</div>
          </details>\n\n`;
        });
      };

      const replaceLinks = (text: string, regex: RegExp, template: (file: TFile) => string) => {
        // Split text into code blocks and non-code blocks
        const parts = text.split(/(```[\s\S]*?```|`[^`]*`)/g);

        return parts
          .map((part, index) => {
            // Even indices are normal text, odd indices are code blocks
            if (index % 2 === 0) {
              // Process links only in non-code blocks
              return part.replace(regex, (match: string, selection: string) => {
                const file = app.metadataCache.getFirstLinkpathDest(selection, sourcePath);
                return file ? template(file) : match;
              });
            }
            // Return code blocks unchanged
            return part;
          })
          .join("");
      };

      // Process LaTeX
      const latexProcessed = content
        .replace(/\\\[\s*/g, "$$")
        .replace(/\s*\\\]/g, "$$")
        .replace(/\\\(\s*/g, "$")
        .replace(/\s*\\\)/g, "$");

      // Process only Obsidian internal images (starting with ![[)
      const noteImageProcessed = replaceLinks(
        latexProcessed,
        /!\[\[(.*?)]]/g,
        (file) => `![](${app.vault.getResourcePath(file)})`
      );

      // Process think sections
      const thinkSectionProcessed = processThinkSection(noteImageProcessed);

      // Transform markdown sources section into HTML structure
      const sourcesSectionProcessed = processSourcesSection(thinkSectionProcessed);

      // Transform [[link]] to clickable format but exclude ![[]] image links
      const noteLinksProcessed = replaceLinks(
        sourcesSectionProcessed,
        /(?<!!)\[\[([^\]]+)]]/g,
        (file: TFile) =>
          `<a href="obsidian://open?file=${encodeURIComponent(file.path)}">${file.basename}</a>`
      );

      return noteLinksProcessed;
    },
    [app, isStreaming]
  );

  const processSourcesSection = (content: string): string => {
    const sections = content.split("\n\n#### Sources:\n\n");
    if (sections.length !== 2) return content;

    const [mainContent, sources] = sections;
    const sourceLinks = sources
      .split("\n")
      .map((line) => {
        const match = line.match(/- \[\[(.*?)\]\]/);
        if (match) {
          return `<li>[[${match[1]}]]</li>`;
        }
        return line;
      })
      .join("\n");

    return (
      mainContent +
      "\n\n<br/>\n<details><summary>Sources</summary>\n<ul>\n" +
      sourceLinks +
      "\n</ul>\n</details>"
    );
  };

  useEffect(() => {
    const roots: Root[] = [];
    let isUnmounting = false;

    if (contentRef.current && message.sender !== USER_SENDER) {
      contentRef.current.innerHTML = "";

      // Create a new Component instance if it doesn't exist
      if (!componentRef.current) {
        componentRef.current = new Component();
      }

      const processedMessage = preprocess(message.message);

      if (!isUnmounting) {
        // Use Obsidian's MarkdownRenderer to render the message
        MarkdownRenderer.renderMarkdown(
          processedMessage,
          contentRef.current,
          "", // Empty string for sourcePath as we don't have a specific source file
          componentRef.current
        );

        // Process code blocks after rendering
        const codeBlocks = contentRef.current.querySelectorAll("pre");
        if (codeBlocks.length > 0) {
          codeBlocks.forEach((pre) => {
            if (isUnmounting) return;

            const codeElement = pre.querySelector("code");
            if (!codeElement) return;

            const originalCode = codeElement.textContent || "";
            const lines = originalCode.split("\n");
            const firstLine = lines[0].trim();

            // Check for path in HTML comment format: <!-- path=Notes/My Notes.md -->
            const htmlCommentMatch = firstLine.match(/<!--\s*path=([^>]+?)\s*-->/);
            if (htmlCommentMatch && htmlCommentMatch[1]) {
              const path = htmlCommentMatch[1].trim();
              const cleanedCode = lines.slice(1).join("\n");

              // Create a container for the React component
              const container = document.createElement("div");
              pre.parentNode?.replaceChild(container, pre);

              // Create a root and render the CodeBlock component
              const root = createRoot(container);
              roots.push(root);
              if (!isUnmounting) {
<<<<<<< HEAD
                root.render(<ComposerCodeBlock path={path} code={cleanedCode} />);
=======
                root.render(
                  <CodeBlock
                    code={cleanedCode}
                    path={path}
                    onApply={isStreaming ? undefined : handleApplyCode}
                  />
                );
>>>>>>> b3529056
              }
            }
          });
        }
      }
    }

    // Cleanup function
    return () => {
      isUnmounting = true;

      // Schedule cleanup to run after current render cycle
      setTimeout(() => {
        if (componentRef.current) {
          componentRef.current.unload();
          componentRef.current = null;
        }

        roots.forEach((root) => {
          try {
            root.unmount();
          } catch {
            // Ignore unmount errors during cleanup
          }
        });
      }, 0);
    };
  }, [message, app, componentRef, isStreaming, preprocess, handleApplyCode]);

  useEffect(() => {
    if (isEditing && textareaRef.current) {
      adjustTextareaHeight(textareaRef.current);
    }
  }, [isEditing]);

  useEffect(() => {
    setEditedMessage(message.message);
  }, [message.message]);

  const adjustTextareaHeight = (element: HTMLTextAreaElement) => {
    element.style.height = "auto";
    element.style.height = `${element.scrollHeight}px`;
  };

  const handleTextareaChange = (e: React.ChangeEvent<HTMLTextAreaElement>) => {
    setEditedMessage(e.target.value);
    adjustTextareaHeight(e.target);
  };

  const handleKeyDown = (event: React.KeyboardEvent<HTMLTextAreaElement>) => {
    if (event.nativeEvent.isComposing) return;
    if (event.key === "Enter" && !event.shiftKey) {
      event.preventDefault(); // Prevents adding a newline to the textarea
      handleSaveEdit();
    }
  };

  const handleEdit = () => {
    setIsEditing(true);
  };

  const handleSaveEdit = () => {
    setIsEditing(false);
    if (onEdit) {
      onEdit(editedMessage);
    }
  };

  const handleShowSources = () => {
    if (message.sources && message.sources.length > 0) {
      new SourcesModal(app, message.sources).open();
    }
  };

  const handleInsertIntoEditor = () => {
    let leaf = app.workspace.getMostRecentLeaf();
    if (!leaf || !(leaf.view instanceof MarkdownView)) {
      leaf = app.workspace.getLeaf(false);
      if (!leaf || !(leaf.view instanceof MarkdownView)) return;
    }

    const editor = leaf.view.editor;
    const hasSelection = editor.getSelection().length > 0;
    insertIntoEditor(message.message, hasSelection);
  };

  const renderMessageContent = () => {
    if (message.content) {
      return (
        <div className="message-content-items">
          {message.content.map((item, index) => {
            if (item.type === "text") {
              return (
                <div key={index} className="message-text-content">
                  {message.sender === USER_SENDER && isEditing ? (
                    <textarea
                      ref={textareaRef}
                      value={editedMessage}
                      onChange={handleTextareaChange}
                      onKeyDown={handleKeyDown}
                      onBlur={handleSaveEdit}
                      autoFocus
                      className="edit-textarea"
                    />
                  ) : message.sender === USER_SENDER ? (
                    <div className="whitespace-pre-wrap break-words font-normal text-[calc(var(--font-text-size)_-_2px)]">
                      {message.message}
                    </div>
                  ) : (
                    <div
                      ref={contentRef}
                      className={message.isErrorMessage ? "text-error" : ""}
                    ></div>
                  )}
                </div>
              );
            } else if (item.type === "image_url") {
              return (
                <div key={index} className="message-image-content">
                  <img
                    src={item.image_url.url}
                    alt="User uploaded image"
                    className="chat-message-image"
                  />
                </div>
              );
            }
            return null;
          })}
        </div>
      );
    }

    // Fallback for messages without content array
    return message.sender === USER_SENDER && isEditing ? (
      <textarea
        ref={textareaRef}
        value={editedMessage}
        onChange={handleTextareaChange}
        onKeyDown={handleKeyDown}
        onBlur={handleSaveEdit}
        autoFocus
        className="edit-textarea"
      />
    ) : message.sender === USER_SENDER ? (
      <div className="whitespace-pre-wrap break-words font-normal text-[calc(var(--font-text-size)_-_2px)]">
        {message.message}
      </div>
    ) : (
      <div ref={contentRef} className={message.isErrorMessage ? "text-error" : ""}></div>
    );
  };

  return (
    <div className="flex flex-col w-full my-1">
      <div
        className={cn(
          "flex rounded-md p-2 mx-2 gap-2 group",
          message.sender === USER_SENDER && "border border-border border-solid"
        )}
      >
        <div className="w-6 shrink-0">{message.sender === USER_SENDER ? <User /> : <Bot />}</div>
        <div className="flex flex-col flex-grow max-w-full gap-2 overflow-hidden">
          {!isEditing && <MessageContext context={message.context} />}
          <div className="message-content">{renderMessageContent()}</div>

          {!isStreaming && (
            <div className="flex justify-between items-center">
              <div className="text-faint text-xs">{message.timestamp?.display}</div>
              <ChatButtons
                message={message}
                onCopy={copyToClipboard}
                isCopied={isCopied}
                onInsertIntoEditor={handleInsertIntoEditor}
                onRegenerate={onRegenerate}
                onEdit={handleEdit}
                onDelete={onDelete}
                onShowSources={handleShowSources}
                hasSources={message.sources && message.sources.length > 0 ? true : false}
              />
            </div>
          )}
        </div>
      </div>
    </div>
  );
};

export default ChatSingleMessage;<|MERGE_RESOLUTION|>--- conflicted
+++ resolved
@@ -11,11 +11,7 @@
 import { App, Component, MarkdownRenderer, MarkdownView, TFile } from "obsidian";
 import React, { useCallback, useEffect, useRef, useState } from "react";
 import { createRoot, Root } from "react-dom/client";
-<<<<<<< HEAD
 import { ComposerCodeBlock } from "./ComposerCodeBlock";
-=======
-import { CodeBlock } from "./CodeBlock";
->>>>>>> b3529056
 
 function MessageContext({ context }: { context: ChatMessage["context"] }) {
   if (!context || (context.notes.length === 0 && context.urls.length === 0)) {
@@ -259,17 +255,7 @@
               const root = createRoot(container);
               roots.push(root);
               if (!isUnmounting) {
-<<<<<<< HEAD
                 root.render(<ComposerCodeBlock path={path} code={cleanedCode} />);
-=======
-                root.render(
-                  <CodeBlock
-                    code={cleanedCode}
-                    path={path}
-                    onApply={isStreaming ? undefined : handleApplyCode}
-                  />
-                );
->>>>>>> b3529056
               }
             }
           });
