--- conflicted
+++ resolved
@@ -75,7 +75,7 @@
   const [inputMessage, setInputMessage] = useState("");
   const [abortController, setAbortController] = useState<AbortController | null>(null);
   const [loading, setLoading] = useState(false);
-<<<<<<< HEAD
+  const [historyIndex, setHistoryIndex] = useState(-1);
   const [chatIsVisible, setChatIsVisible] = useState(false);
 
   useEffect(() => {
@@ -89,9 +89,6 @@
       emitter.removeEventListener(EVENT_NAMES.CHAT_IS_VISIBLE, handleChatVisibility);
     };
   }, []);
-=======
-  const [historyIndex, setHistoryIndex] = useState(-1);
->>>>>>> af6e7806
 
   const app = plugin.app || useContext(AppContext);
 
@@ -656,19 +653,12 @@
           inputMessage={inputMessage}
           setInputMessage={setInputMessage}
           handleSendMessage={handleSendMessage}
-<<<<<<< HEAD
-          handleKeyDown={handleKeyDown}
-          isGenerating={loading}
-          onStopGenerating={handleStopGenerating}
-          chatIsVisible={chatIsVisible}
-=======
-          getChatVisibility={getChatVisibility}
           isGenerating={loading}
           onStopGenerating={handleStopGenerating}
           app={app}
           settings={settings}
           navigateHistory={navigateHistory}
->>>>>>> af6e7806
+          chatIsVisible={chatIsVisible}
         />
       </div>
     </div>
