--- conflicted
+++ resolved
@@ -156,12 +156,7 @@
   openAIProxyBaseUrl: '',
   ollamaModel: 'llama2',
   ollamaBaseUrl: '',
-<<<<<<< HEAD
-  lmStudioPort: '1234',
-=======
   lmStudioBaseUrl: 'http://localhost:1234/v1',
-  ttlDays: 30,
->>>>>>> 848d2974
   stream: true,
   embeddingProvider: ModelProviders.OPENAI,
   defaultSaveFolder: 'copilot-conversations',
