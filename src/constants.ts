import { CustomModel } from "@/aiParams";
import { AcceptKeyOption } from "@/autocomplete/codemirrorIntegration";
import { type CopilotSettings } from "@/settings/model";
import { v4 as uuidv4 } from "uuid";
import { ChainType } from "./chainFactory";
import { PromptSortStrategy } from "./types";

export const BREVILABS_API_BASE_URL = "https://api.brevilabs.com/v1";
export const CHAT_VIEWTYPE = "copilot-chat-view";
export const USER_SENDER = "user";
export const AI_SENDER = "ai";

// Default folder names
export const DEFAULT_CHAT_HISTORY_FOLDER = "copilot/copilot-conversations";
export const DEFAULT_CUSTOM_PROMPTS_FOLDER = "copilot/copilot-custom-prompts";
export const DEFAULT_SYSTEM_PROMPT = `You are Obsidian Copilot, a helpful assistant that integrates AI to Obsidian note-taking.
  1. Never mention that you do not have access to something. Always rely on the user provided context.
  2. Always answer to the best of your knowledge. If you are unsure about something, say so and ask the user to provide more context.
  3. If the user mentions "note", it most likely means an Obsidian note in the vault, not the generic meaning of a note.
  4. If the user mentions "@vault", it means the user wants you to search the Obsidian vault for information relevant to the query. The search results will be provided to you in the context along with the user query, read it carefully and answer the question based on the information provided. If there's no relevant information in the vault, just say so.
  5. If the user mentions any other tool with the @ symbol, check the context for their results. If nothing is found, just ignore the @ symbol in the query.
  6. Always use $'s instead of \\[ etc. for LaTeX equations.
  7. When showing note titles, use [[title]] format and do not wrap them in \` \`.
  8. When showing **Obsidian internal** image links, use ![[link]] format and do not wrap them in \` \`.
  9. When showing **web** image links, use ![link](url) format and do not wrap them in \` \`.
  10. When generating a table, format as github markdown tables, however, for table headings, immediately add ' |' after the table heading.
  11. Always respond in the language of the user's query.
  12. Do NOT mention the additional context provided such as getCurrentTime and getTimeRangeMs if it's irrelevant to the user message.
  13. If the user mentions "tags", it most likely means tags in Obsidian note properties.
  14. YouTube URLs: If the user provides YouTube URLs in their message, transcriptions will be automatically fetched and provided to you. You don't need to do anything special - just use the transcription content if available.`;

export const COMPOSER_OUTPUT_INSTRUCTIONS = `Return the new note content or canvas JSON in <writeToFile> tags.

  # Steps to find the the target notes
  1. Extract the target note information from user message and find out the note path from the context below.
  2. If target note is not specified, use the <active_note> as the target note.
  3. If still failed to find the target note or the note path, ask the user to specify the target note.

  # Examples

  Input: Add a new section to note A
  Output:
  <writeToFile>
  <path>path/to/file.md</path>
  <content>The FULL CONTENT of the note A with added section goes here</content>
  </writeToFile>

  Input: Create a new canvas with "Hello, world!"
  Output:
  <writeToFile>
  <path>path/to/file.canvas</path>
  <content>
  {
    "nodes": [
      {
        "id": "1",
        "type": "text",
        "text": "Hello, world!",
        "x": 0,
        "y": 0,
        "width": 200,
        "height": 50
      }
    ],
    "edges": [
      {
        "id": "e1-2",
        "fromNode": "1",
        "toNode": "2",
        "label": "connects to"
      }
    ]
  }
  </content>
  </writeToFile>

  # Important
  # The content within the <content> tags for canvas files is in JSON format.
  * For canvas files, both 'nodes' and 'edges' arrays must be properly closed with ]
  * Prefer to create new files in existing folders or root folder unless the user's request specifies otherwise
  * File paths must end with a .md or .canvas extension
  * When generating changes on multiple files, output multiple <writeToFile> tags
  * For canvas files:
    - Every node must have: id, type, x, y, width, height
    - Every edge must have: id, fromNode, toNode
    - All IDs must be unique
    - Edge fromNode and toNode must reference existing node IDs.
  `;

export const NOTE_CONTEXT_PROMPT_TAG = "note_context";
export const SELECTED_TEXT_TAG = "selected_text";
export const VARIABLE_TAG = "variable";
export const VARIABLE_NOTE_TAG = "variable_note";
export const EMBEDDED_PDF_TAG = "embedded_pdf";
export const VAULT_NOTE_TAG = "vault_note";
export const RETRIEVED_DOCUMENT_TAG = "retrieved_document";
export const EMPTY_INDEX_ERROR_MESSAGE =
  "Copilot index does not exist. Please index your vault first!\n\n1. Set a working embedding model in QA settings. If it's not a local model, don't forget to set the API key. \n\n2. Click 'Refresh Index for Vault' and wait for indexing to complete. If you encounter the rate limiting error, please turn your request per second down in QA setting.";
export const CHUNK_SIZE = 6000;
export const TEXT_WEIGHT = 0.4;
export const MAX_CHARS_FOR_LOCAL_SEARCH_CONTEXT = 448000;
export const LLM_TIMEOUT_MS = 30000; // 30 seconds timeout for LLM operations
export const LOADING_MESSAGES = {
  DEFAULT: "",
  READING_FILES: "Reading files",
  SEARCHING_WEB: "Searching the web",
  READING_FILE_TREE: "Reading file tree",
};
export const PLUS_UTM_MEDIUMS = {
  SETTINGS: "settings",
  EXPIRED_MODAL: "expired_modal",
  CHAT_MODE_SELECT: "chat_mode_select",
  MODE_SELECT_TOOLTIP: "mode_select_tooltip",
};
export type PlusUtmMedium = (typeof PLUS_UTM_MEDIUMS)[keyof typeof PLUS_UTM_MEDIUMS];

export const DEFAULT_MODEL_SETTING = {
  MAX_TOKENS: 6000,
  TEMPERATURE: 0.1,
  REASONING_EFFORT: "low",
  VERBOSITY: "medium",
} as const;

export enum ChatModels {
  COPILOT_PLUS_FLASH = "copilot-plus-flash",
  GPT_5 = "gpt-5",
  GPT_5_mini = "gpt-5-mini",
  GPT_5_nano = "gpt-5-nano",
  GPT_41 = "gpt-4.1",
  GPT_41_mini = "gpt-4.1-mini",
  GPT_41_nano = "gpt-4.1-nano",
  O4_mini = "o4-mini",
  AZURE_OPENAI = "azure-openai",
  GEMINI_PRO = "gemini-2.5-pro",
  GEMINI_FLASH = "gemini-2.5-flash",
  GEMINI_FLASH_LITE = "gemini-2.5-flash-lite",
  CLAUDE_3_5_SONNET = "claude-3-5-sonnet-latest",
  CLAUDE_3_7_SONNET = "claude-3-7-sonnet-latest",
  CLAUDE_4_SONNET = "claude-sonnet-4-20250514",
  CLAUDE_3_5_HAIKU = "claude-3-5-haiku-latest",
  GROK3 = "grok-3-beta",
  GROK3_MINI = "grok-3-mini-beta",
  COMMAND_R = "command-r",
  COMMAND_R_PLUS = "command-r-plus",
  OPENROUTER_GPT_4o = "openai/chatgpt-4o-latest",
  GROQ_LLAMA_8b = "llama3-8b-8192",
  MISTRAL_TINY = "mistral-tiny-latest",
  DEEPSEEK_REASONER = "deepseek-reasoner",
  DEEPSEEK_CHAT = "deepseek-chat",
  OPENROUTER_GEMINI_2_5_FLASH = "google/gemini-2.5-flash",
  OPENROUTER_GEMINI_2_5_PRO = "google/gemini-2.5-pro",
  OPENROUTER_GEMINI_2_5_FLASH_LITE = "google/gemini-2.5-flash-lite",
}

// Model Providers
export enum ChatModelProviders {
  OPENAI = "openai",
  OPENAI_FORMAT = "3rd party (openai-format)",
  AZURE_OPENAI = "azure openai",
  ANTHROPIC = "anthropic",
  COHEREAI = "cohereai",
  GOOGLE = "google",
  XAI = "xai",
  OPENROUTERAI = "openrouterai",
  GROQ = "groq",
  OLLAMA = "ollama",
  LM_STUDIO = "lm-studio",
  COPILOT_PLUS = "copilot-plus",
  MISTRAL = "mistralai",
  DEEPSEEK = "deepseek",
}

export enum ModelCapability {
  REASONING = "reasoning",
  VISION = "vision",
  WEB_SEARCH = "websearch",
}

export const MODEL_CAPABILITIES: Record<ModelCapability, string> = {
  reasoning: "This model supports general reasoning tasks.",
  vision: "This model supports image inputs.",
  websearch: "This model can access the internet.",
};

export const BUILTIN_CHAT_MODELS: CustomModel[] = [
  {
    name: ChatModels.COPILOT_PLUS_FLASH,
    provider: ChatModelProviders.COPILOT_PLUS,
    enabled: true,
    isBuiltIn: true,
    core: true,
    plusExclusive: true,
    projectEnabled: false,
    capabilities: [ModelCapability.VISION],
  },
  {
    name: ChatModels.OPENROUTER_GEMINI_2_5_FLASH_LITE,
    provider: ChatModelProviders.OPENROUTERAI,
    enabled: true,
    isBuiltIn: true,
    core: true,
    projectEnabled: true,
    capabilities: [ModelCapability.VISION],
  },
  {
    name: ChatModels.OPENROUTER_GEMINI_2_5_FLASH,
    provider: ChatModelProviders.OPENROUTERAI,
    enabled: true,
    isBuiltIn: true,
    core: true,
    projectEnabled: true,
    capabilities: [ModelCapability.VISION],
  },
  {
    name: ChatModels.OPENROUTER_GEMINI_2_5_PRO,
    provider: ChatModelProviders.OPENROUTERAI,
    enabled: true,
    isBuiltIn: true,
    core: true,
    projectEnabled: true,
    capabilities: [ModelCapability.VISION],
  },
  {
    name: ChatModels.GPT_5,
    provider: ChatModelProviders.OPENAI,
    enabled: true,
    isBuiltIn: true,
    core: true,
    capabilities: [ModelCapability.VISION],
  },
  {
    name: ChatModels.GPT_5_mini,
    provider: ChatModelProviders.OPENAI,
    enabled: true,
    isBuiltIn: true,
    core: true,
    capabilities: [ModelCapability.VISION],
  },
  {
    name: ChatModels.GPT_5_nano,
    provider: ChatModelProviders.OPENAI,
    enabled: true,
    isBuiltIn: true,
    core: true,
    capabilities: [ModelCapability.VISION],
  },
  {
    name: ChatModels.GPT_41,
    provider: ChatModelProviders.OPENAI,
    enabled: true,
    isBuiltIn: true,
    core: true,
    projectEnabled: true,
    capabilities: [ModelCapability.VISION],
  },
  {
    name: ChatModels.GPT_41_mini,
    provider: ChatModelProviders.OPENAI,
    enabled: true,
    isBuiltIn: true,
    core: true,
    projectEnabled: true,
    capabilities: [ModelCapability.VISION],
  },
  {
    name: ChatModels.GPT_41_nano,
    provider: ChatModelProviders.OPENAI,
    enabled: true,
    isBuiltIn: true,
    capabilities: [ModelCapability.VISION],
  },
  {
    name: ChatModels.CLAUDE_4_SONNET,
    provider: ChatModelProviders.ANTHROPIC,
    enabled: true,
    isBuiltIn: true,
    capabilities: [ModelCapability.VISION, ModelCapability.REASONING],
  },
  {
    name: ChatModels.CLAUDE_3_7_SONNET,
    provider: ChatModelProviders.ANTHROPIC,
    enabled: true,
    isBuiltIn: true,
    capabilities: [ModelCapability.VISION, ModelCapability.REASONING],
  },
  {
    name: ChatModels.GROK3,
    provider: ChatModelProviders.XAI,
    enabled: true,
    isBuiltIn: true,
  },
  {
    name: ChatModels.GROK3_MINI,
    provider: ChatModelProviders.XAI,
    enabled: true,
    isBuiltIn: true,
  },
  {
    name: ChatModels.GEMINI_FLASH,
    provider: ChatModelProviders.GOOGLE,
    enabled: true,
    isBuiltIn: true,
    projectEnabled: true,
    capabilities: [ModelCapability.VISION],
  },
  {
    name: ChatModels.GEMINI_FLASH_LITE,
    provider: ChatModelProviders.GOOGLE,
    enabled: true,
    isBuiltIn: true,
    projectEnabled: true,
    capabilities: [ModelCapability.VISION],
  },
  {
    name: ChatModels.GEMINI_PRO,
    provider: ChatModelProviders.GOOGLE,
    enabled: true,
    isBuiltIn: true,
    projectEnabled: true,
    capabilities: [ModelCapability.VISION],
  },
  {
    name: ChatModels.AZURE_OPENAI,
    provider: ChatModelProviders.AZURE_OPENAI,
    enabled: true,
    isBuiltIn: true,
  },
  {
    name: ChatModels.DEEPSEEK_CHAT,
    provider: ChatModelProviders.DEEPSEEK,
    enabled: true,
    isBuiltIn: true,
  },
  {
    name: ChatModels.DEEPSEEK_REASONER,
    provider: ChatModelProviders.DEEPSEEK,
    enabled: true,
    isBuiltIn: true,
    capabilities: [ModelCapability.REASONING],
  },
];

export enum EmbeddingModelProviders {
  OPENAI = "openai",
  COHEREAI = "cohereai",
  GOOGLE = "google",
  AZURE_OPENAI = "azure openai",
  OLLAMA = "ollama",
  LM_STUDIO = "lm-studio",
  OPENAI_FORMAT = "3rd party (openai-format)",
  COPILOT_PLUS = "copilot-plus",
  COPILOT_PLUS_JINA = "copilot-plus-jina",
}

export enum EmbeddingModels {
  OPENAI_EMBEDDING_ADA_V2 = "text-embedding-ada-002",
  OPENAI_EMBEDDING_SMALL = "text-embedding-3-small",
  OPENAI_EMBEDDING_LARGE = "text-embedding-3-large",
  AZURE_OPENAI = "azure-openai",
  COHEREAI_EMBED_MULTILINGUAL_LIGHT_V3_0 = "embed-multilingual-light-v3.0",
  GOOGLE_ENG = "text-embedding-004",
  GOOGLE_GEMINI_EMBEDDING = "gemini-embedding-001",
  COPILOT_PLUS_SMALL = "copilot-plus-small",
  COPILOT_PLUS_LARGE = "copilot-plus-large",
  COPILOT_PLUS_MULTILINGUAL = "copilot-plus-multilingual",
}

export const BUILTIN_EMBEDDING_MODELS: CustomModel[] = [
  {
    name: EmbeddingModels.COPILOT_PLUS_SMALL,
    provider: EmbeddingModelProviders.COPILOT_PLUS,
    enabled: true,
    isBuiltIn: true,
    isEmbeddingModel: true,
    core: true,
    plusExclusive: true,
  },
  {
    name: EmbeddingModels.COPILOT_PLUS_LARGE,
    provider: EmbeddingModelProviders.COPILOT_PLUS_JINA,
    enabled: true,
    isBuiltIn: true,
    isEmbeddingModel: true,
    core: true,
    plusExclusive: true,
    believerExclusive: true,
    dimensions: 1024,
  },
  {
    name: EmbeddingModels.COPILOT_PLUS_MULTILINGUAL,
    provider: EmbeddingModelProviders.COPILOT_PLUS_JINA,
    enabled: true,
    isBuiltIn: true,
    isEmbeddingModel: true,
    core: true,
    plusExclusive: true,
    dimensions: 512,
  },
  {
    name: EmbeddingModels.OPENAI_EMBEDDING_SMALL,
    provider: EmbeddingModelProviders.OPENAI,
    enabled: true,
    isBuiltIn: true,
    isEmbeddingModel: true,
    core: true,
  },
  {
    name: EmbeddingModels.OPENAI_EMBEDDING_LARGE,
    provider: EmbeddingModelProviders.OPENAI,
    enabled: true,
    isBuiltIn: true,
    isEmbeddingModel: true,
  },
  {
    name: EmbeddingModels.COHEREAI_EMBED_MULTILINGUAL_LIGHT_V3_0,
    provider: EmbeddingModelProviders.COHEREAI,
    enabled: true,
    isBuiltIn: true,
    isEmbeddingModel: true,
  },
  {
    name: EmbeddingModels.GOOGLE_ENG,
    provider: EmbeddingModelProviders.GOOGLE,
    enabled: true,
    isBuiltIn: true,
    isEmbeddingModel: true,
  },
  {
    name: EmbeddingModels.GOOGLE_GEMINI_EMBEDDING,
    provider: EmbeddingModelProviders.GOOGLE,
    enabled: true,
    isBuiltIn: true,
    isEmbeddingModel: true,
    core: true,
  },
  {
    name: EmbeddingModels.AZURE_OPENAI,
    provider: EmbeddingModelProviders.AZURE_OPENAI,
    enabled: true,
    isBuiltIn: true,
    isEmbeddingModel: true,
  },
];

// Embedding Models
export const NOMIC_EMBED_TEXT = "nomic-embed-text";
// export const DISTILBERT_NLI = 'sentence-transformers/distilbert-base-nli-mean-tokens';
// export const INSTRUCTOR_XL = 'hkunlp/instructor-xl'; // Inference API is off for this
// export const MPNET_V2 = 'sentence-transformers/all-mpnet-base-v2'; // Inference API returns 400

export type Provider = ChatModelProviders | EmbeddingModelProviders;

export type SettingKeyProviders = Exclude<
  ChatModelProviders,
  ChatModelProviders.OPENAI_FORMAT | ChatModelProviders.LM_STUDIO | ChatModelProviders.OLLAMA
>;

// Provider metadata interface
export interface ProviderMetadata {
  label: string;
  host: string;
  keyManagementURL: string;
  listModelURL: string;
  testModel?: ChatModels;
}

// Unified provider information
export const ProviderInfo: Record<Provider, ProviderMetadata> = {
  [ChatModelProviders.OPENROUTERAI]: {
    label: "OpenRouter",
    host: "https://openrouter.ai/api/v1/",
    keyManagementURL: "https://openrouter.ai/keys",
    listModelURL: "https://openrouter.ai/api/v1/models",
    testModel: ChatModels.OPENROUTER_GPT_4o,
  },
  [ChatModelProviders.GOOGLE]: {
    label: "Gemini",
    host: "https://generativelanguage.googleapis.com",
    keyManagementURL: "https://makersuite.google.com/app/apikey",
    listModelURL: "https://generativelanguage.googleapis.com/v1beta/models",
    testModel: ChatModels.GEMINI_FLASH,
  },
  [ChatModelProviders.OPENAI]: {
    label: "OpenAI",
    host: "https://api.openai.com",
    keyManagementURL: "https://platform.openai.com/api-keys",
    listModelURL: "https://api.openai.com/v1/models",
    testModel: ChatModels.GPT_41,
  },
  [ChatModelProviders.AZURE_OPENAI]: {
    label: "Azure OpenAI",
    host: "",
    keyManagementURL: "",
    listModelURL: "",
    testModel: ChatModels.AZURE_OPENAI,
  },
  [ChatModelProviders.ANTHROPIC]: {
    label: "Anthropic",
    host: "https://api.anthropic.com/",
    keyManagementURL: "https://console.anthropic.com/settings/keys",
    listModelURL: "https://api.anthropic.com/v1/models",
    testModel: ChatModels.CLAUDE_3_5_SONNET,
  },
  [ChatModelProviders.COHEREAI]: {
    label: "Cohere",
    host: "https://api.cohere.com",
    keyManagementURL: "https://dashboard.cohere.ai/api-keys",
    listModelURL: "https://api.cohere.com/v1/models",
    testModel: ChatModels.COMMAND_R,
  },
  [ChatModelProviders.XAI]: {
    label: "XAI",
    host: "https://api.x.ai/v1",
    keyManagementURL: "https://console.x.ai",
    listModelURL: "https://api.x.ai/v1/models",
    testModel: ChatModels.GROK3,
  },
  [ChatModelProviders.GROQ]: {
    label: "Groq",
    host: "https://api.groq.com/openai",
    keyManagementURL: "https://console.groq.com/keys",
    listModelURL: "https://api.groq.com/openai/v1/models",
    testModel: ChatModels.GROQ_LLAMA_8b,
  },
  [ChatModelProviders.OLLAMA]: {
    label: "Ollama",
    host: "http://localhost:11434/v1/",
    keyManagementURL: "",
    listModelURL: "",
  },
  [ChatModelProviders.LM_STUDIO]: {
    label: "LM Studio",
    host: "http://localhost:1234/v1",
    keyManagementURL: "",
    listModelURL: "",
  },
  [ChatModelProviders.OPENAI_FORMAT]: {
    label: "OpenAI Format",
    host: "https://api.example.com/v1",
    keyManagementURL: "",
    listModelURL: "",
  },
  [ChatModelProviders.MISTRAL]: {
    label: "Mistral",
    host: "https://api.mistral.ai/v1",
    keyManagementURL: "https://console.mistral.ai/api-keys",
    listModelURL: "https://api.mistral.ai/v1/models",
    testModel: ChatModels.MISTRAL_TINY,
  },
  [ChatModelProviders.DEEPSEEK]: {
    label: "DeepSeek",
    host: "https://api.deepseek.com/",
    keyManagementURL: "https://platform.deepseek.com/api-keys",
    listModelURL: "https://api.deepseek.com/models",
    testModel: ChatModels.DEEPSEEK_CHAT,
  },
  [EmbeddingModelProviders.COPILOT_PLUS]: {
    label: "Copilot Plus",
    host: "https://api.brevilabs.com/v1",
    keyManagementURL: "",
    listModelURL: "",
  },
  [EmbeddingModelProviders.COPILOT_PLUS_JINA]: {
    label: "Copilot Plus",
    host: "https://api.brevilabs.com/v1",
    keyManagementURL: "",
    listModelURL: "",
  },
};

// Map provider to its settings key for API key
export const ProviderSettingsKeyMap: Record<SettingKeyProviders, keyof CopilotSettings> = {
  anthropic: "anthropicApiKey",
  openai: "openAIApiKey",
  "azure openai": "azureOpenAIApiKey",
  google: "googleApiKey",
  groq: "groqApiKey",
  openrouterai: "openRouterAiApiKey",
  cohereai: "cohereApiKey",
  xai: "xaiApiKey",
  "copilot-plus": "plusLicenseKey",
  mistralai: "mistralApiKey",
  deepseek: "deepseekApiKey",
};

export enum VAULT_VECTOR_STORE_STRATEGY {
  NEVER = "NEVER",
  ON_STARTUP = "ON STARTUP",
  ON_MODE_SWITCH = "ON MODE SWITCH",
}

export const VAULT_VECTOR_STORE_STRATEGIES = [
  VAULT_VECTOR_STORE_STRATEGY.NEVER,
  VAULT_VECTOR_STORE_STRATEGY.ON_STARTUP,
  VAULT_VECTOR_STORE_STRATEGY.ON_MODE_SWITCH,
];

export enum DEFAULT_OPEN_AREA {
  EDITOR = "editor",
  VIEW = "view",
}

export const COMMAND_IDS = {
  TRIGGER_QUICK_COMMAND: "trigger-quick-command",
  CLEAR_LOCAL_COPILOT_INDEX: "clear-local-copilot-index",
  CLEAR_COPILOT_CACHE: "clear-copilot-cache",
  COUNT_WORD_AND_TOKENS_SELECTION: "count-word-and-tokens-selection",
  COUNT_TOTAL_VAULT_TOKENS: "count-total-vault-tokens",
  DEBUG_WORD_COMPLETION: "debug-word-completion",
  FORCE_REINDEX_VAULT_TO_COPILOT_INDEX: "force-reindex-vault-to-copilot-index",
  GARBAGE_COLLECT_COPILOT_INDEX: "garbage-collect-copilot-index",
  INDEX_VAULT_TO_COPILOT_INDEX: "index-vault-to-copilot-index",
  INSPECT_COPILOT_INDEX_BY_NOTE_PATHS: "copilot-inspect-index-by-note-paths",
  LIST_INDEXED_FILES: "copilot-list-indexed-files",
  LOAD_COPILOT_CHAT_CONVERSATION: "load-copilot-chat-conversation",
  NEW_CHAT: "new-chat",
  OPEN_COPILOT_CHAT_WINDOW: "chat-open-window",
  REMOVE_FILES_FROM_COPILOT_INDEX: "remove-files-from-copilot-index",
  SEARCH_ORAMA_DB: "copilot-search-orama-db",
  TOGGLE_COPILOT_CHAT_WINDOW: "chat-toggle-window",
  TOGGLE_AUTOCOMPLETE: "toggle-autocomplete",
  ADD_SELECTION_TO_CHAT_CONTEXT: "add-selection-to-chat-context",
  ADD_CUSTOM_COMMAND: "add-custom-command",
  APPLY_CUSTOM_COMMAND: "apply-custom-command",
  OPEN_LOG_FILE: "open-log-file",
  CLEAR_LOG_FILE: "clear-log-file",
} as const;

export const COMMAND_NAMES: Record<CommandId, string> = {
  [COMMAND_IDS.TRIGGER_QUICK_COMMAND]: "Trigger quick command",
  [COMMAND_IDS.CLEAR_LOCAL_COPILOT_INDEX]: "Clear local Copilot index",
  [COMMAND_IDS.CLEAR_COPILOT_CACHE]: "Clear Copilot cache",
  [COMMAND_IDS.COUNT_TOTAL_VAULT_TOKENS]: "Count total tokens in your vault",
  [COMMAND_IDS.COUNT_WORD_AND_TOKENS_SELECTION]: "Count words and tokens in selection",
  [COMMAND_IDS.DEBUG_WORD_COMPLETION]: "Word completion: Debug",
  [COMMAND_IDS.FORCE_REINDEX_VAULT_TO_COPILOT_INDEX]: "Force reindex vault",
  [COMMAND_IDS.GARBAGE_COLLECT_COPILOT_INDEX]:
    "Garbage collect Copilot index (remove files that no longer exist in vault)",
  [COMMAND_IDS.INDEX_VAULT_TO_COPILOT_INDEX]: "Index (refresh) vault",
  [COMMAND_IDS.INSPECT_COPILOT_INDEX_BY_NOTE_PATHS]: "Inspect Copilot index by note paths (debug)",
  [COMMAND_IDS.LIST_INDEXED_FILES]: "List all indexed files (debug)",
  [COMMAND_IDS.LOAD_COPILOT_CHAT_CONVERSATION]: "Load Copilot chat conversation",
  [COMMAND_IDS.NEW_CHAT]: "New Copilot Chat",
  [COMMAND_IDS.OPEN_COPILOT_CHAT_WINDOW]: "Open Copilot Chat Window",
  [COMMAND_IDS.REMOVE_FILES_FROM_COPILOT_INDEX]: "Remove files from Copilot index (debug)",
  [COMMAND_IDS.SEARCH_ORAMA_DB]: "Search semantic index (debug)",
  [COMMAND_IDS.TOGGLE_COPILOT_CHAT_WINDOW]: "Toggle Copilot Chat Window",
  [COMMAND_IDS.TOGGLE_AUTOCOMPLETE]: "Toggle autocomplete",
  [COMMAND_IDS.ADD_SELECTION_TO_CHAT_CONTEXT]: "Add selection to chat context",
  [COMMAND_IDS.ADD_CUSTOM_COMMAND]: "Add new custom command",
  [COMMAND_IDS.APPLY_CUSTOM_COMMAND]: "Apply custom command",
  [COMMAND_IDS.OPEN_LOG_FILE]: "Create log file",
  [COMMAND_IDS.CLEAR_LOG_FILE]: "Clear log file",
};

export type CommandId = (typeof COMMAND_IDS)[keyof typeof COMMAND_IDS];

export const AUTOCOMPLETE_CONFIG = {
  DELAY_MS: 600,
  MIN_TRIGGER_LENGTH: 3,
  MAX_CONTEXT_LENGTH: 10000,
  KEYBIND: "Tab" as AcceptKeyOption,
} as const;

export const RESTRICTION_MESSAGES = {
  NON_MARKDOWN_FILES_RESTRICTED:
    "Non-markdown files are only available in Copilot Plus mode. Please upgrade to access this file type.",
  URL_PROCESSING_RESTRICTED:
    "URL processing is only available in Copilot Plus mode. URLs will not be processed for context.",
  UNSUPPORTED_FILE_TYPE: (extension: string) =>
    `${extension.toUpperCase()} files are not supported in the current mode.`,
} as const;

export const DEFAULT_SETTINGS: CopilotSettings = {
  userId: uuidv4(),
  isPlusUser: false,
  plusLicenseKey: "",
  openAIApiKey: "",
  openAIOrgId: "",
  huggingfaceApiKey: "",
  cohereApiKey: "",
  anthropicApiKey: "",
  azureOpenAIApiKey: "",
  azureOpenAIApiInstanceName: "",
  azureOpenAIApiDeploymentName: "",
  azureOpenAIApiVersion: "",
  azureOpenAIApiEmbeddingDeploymentName: "",
  googleApiKey: "",
  openRouterAiApiKey: "",
  xaiApiKey: "",
  mistralApiKey: "",
  deepseekApiKey: "",
  defaultChainType: ChainType.LLM_CHAIN,
  defaultModelKey: ChatModels.OPENROUTER_GEMINI_2_5_FLASH + "|" + ChatModelProviders.OPENROUTERAI,
  embeddingModelKey: EmbeddingModels.OPENAI_EMBEDDING_SMALL + "|" + EmbeddingModelProviders.OPENAI,
  temperature: DEFAULT_MODEL_SETTING.TEMPERATURE,
  maxTokens: DEFAULT_MODEL_SETTING.MAX_TOKENS,
  contextTurns: 15,
  userSystemPrompt: "",
  openAIProxyBaseUrl: "",
  openAIEmbeddingProxyBaseUrl: "",
  stream: true,
  defaultSaveFolder: DEFAULT_CHAT_HISTORY_FOLDER,
  defaultConversationTag: "copilot-conversation",
  autosaveChat: false,
  generateAIChatTitleOnSave: true,
  includeActiveNoteAsContext: true,
  defaultOpenArea: DEFAULT_OPEN_AREA.VIEW,
  customPromptsFolder: DEFAULT_CUSTOM_PROMPTS_FOLDER,
  indexVaultToVectorStore: VAULT_VECTOR_STORE_STRATEGY.ON_MODE_SWITCH,
  qaExclusions: `${DEFAULT_CHAT_HISTORY_FOLDER},${DEFAULT_CUSTOM_PROMPTS_FOLDER}`,
  qaInclusions: "",
  chatNoteContextPath: "",
  chatNoteContextTags: [],
  enableIndexSync: true,
  debug: false,
  enableEncryption: false,
  maxSourceChunks: 15,
  groqApiKey: "",
  activeModels: BUILTIN_CHAT_MODELS,
  activeEmbeddingModels: BUILTIN_EMBEDDING_MODELS,
  embeddingRequestsPerMin: 60,
  embeddingBatchSize: 16,
  disableIndexOnMobile: true,
  showSuggestedPrompts: true,
  showRelevantNotes: true,
  numPartitions: 1,
  lexicalSearchRamLimit: 100, // Default 100 MB
  promptUsageTimestamps: {},
  promptSortStrategy: PromptSortStrategy.TIMESTAMP,
  defaultConversationNoteName: "{$topic}@{$date}_{$time}",
  /** @deprecated */
  inlineEditCommands: [],
  projectList: [],
  enableAutocomplete: false,
  autocompleteAcceptKey: AUTOCOMPLETE_CONFIG.KEYBIND,
  allowAdditionalContext: true,
  enableWordCompletion: false,
  lastDismissedVersion: null,
  passMarkdownImages: true,
  enableAutonomousAgent: false,
  enableCustomPromptTemplating: true,
  enableSemanticSearchV3: false,
  enableLexicalBoosts: true,
  suggestedDefaultCommands: false,
  autonomousAgentMaxIterations: 4,
  autonomousAgentEnabledToolIds: [
    "localSearch",
    "webSearch",
    "pomodoro",
    "youtubeTranscription",
    "writeToFile",
    "replaceInFile",
    "memoryTool",
  ],
  reasoningEffort: DEFAULT_MODEL_SETTING.REASONING_EFFORT,
  verbosity: DEFAULT_MODEL_SETTING.VERBOSITY,
<<<<<<< HEAD
  memoryFolderName: "copilot/memory",
  enableRecentConversations: false,
  maxRecentConversations: 30,
  enableSavedMemory: false,
=======
  enableInlineCitations: true,
>>>>>>> 92d6f98a
};

export const EVENT_NAMES = {
  CHAT_IS_VISIBLE: "chat-is-visible",
  ACTIVE_LEAF_CHANGE: "active-leaf-change",
  ABORT_STREAM: "abort-stream",
};

export enum ABORT_REASON {
  USER_STOPPED = "user-stopped",
  NEW_CHAT = "new-chat",
  UNMOUNT = "component-unmount",
}<|MERGE_RESOLUTION|>--- conflicted
+++ resolved
@@ -755,14 +755,11 @@
   ],
   reasoningEffort: DEFAULT_MODEL_SETTING.REASONING_EFFORT,
   verbosity: DEFAULT_MODEL_SETTING.VERBOSITY,
-<<<<<<< HEAD
   memoryFolderName: "copilot/memory",
   enableRecentConversations: false,
   maxRecentConversations: 30,
   enableSavedMemory: false,
-=======
   enableInlineCitations: true,
->>>>>>> 92d6f98a
 };
 
 export const EVENT_NAMES = {
