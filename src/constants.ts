--- conflicted
+++ resolved
@@ -109,11 +109,6 @@
   contextTurns: 3,
   userSystemPrompt: '',
   openAIProxyBaseUrl: '',
-<<<<<<< HEAD
-  useLocalProxy: false,
-  usingDocker: true,
-=======
->>>>>>> c037195a
   localAIModel: '',
   ttlDays: 30,
   stream: true,
