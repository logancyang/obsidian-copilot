--- conflicted
+++ resolved
@@ -136,7 +136,6 @@
   reasoningEffort: "minimal" | "low" | "medium" | "high";
   /** Default verbosity level for models that support it */
   verbosity: "low" | "medium" | "high";
-<<<<<<< HEAD
   /** Folder where memory data is stored */
   memoryFolderName: string;
   /** Reference recent conversation history to provide more contextually relevant responses */
@@ -145,10 +144,8 @@
   maxRecentConversations: number;
   /** Reference saved memories that user explicitly asked to remember */
   enableSavedMemory: boolean;
-=======
   /** Enable inline citations in AI responses with footnote-style references */
   enableInlineCitations: boolean;
->>>>>>> 92d6f98a
 }
 
 export const settingsStore = createStore();
