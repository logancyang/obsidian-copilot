--- conflicted
+++ resolved
@@ -13,13 +13,6 @@
   TableHeader,
   TableRow,
 } from "@/components/ui/table";
-<<<<<<< HEAD
-import { cn } from "@/lib/utils";
-import { logError } from "@/logger";
-import { updateSetting, useSettingsValue } from "@/settings/model";
-import { PromptSortStrategy } from "@/types";
-=======
->>>>>>> 731a8e81
 import {
   closestCenter,
   DndContext,
